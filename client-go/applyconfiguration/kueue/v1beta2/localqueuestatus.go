/*
Copyright The Kubernetes Authors.

Licensed under the Apache License, Version 2.0 (the "License");
you may not use this file except in compliance with the License.
You may obtain a copy of the License at

    http://www.apache.org/licenses/LICENSE-2.0

Unless required by applicable law or agreed to in writing, software
distributed under the License is distributed on an "AS IS" BASIS,
WITHOUT WARRANTIES OR CONDITIONS OF ANY KIND, either express or implied.
See the License for the specific language governing permissions and
limitations under the License.
*/
// Code generated by applyconfiguration-gen. DO NOT EDIT.

package v1beta2

import (
	v1 "k8s.io/client-go/applyconfigurations/meta/v1"
)

// LocalQueueStatusApplyConfiguration represents a declarative configuration of the LocalQueueStatus type for use
// with apply.
type LocalQueueStatusApplyConfiguration struct {
<<<<<<< HEAD
	Conditions         []v1.ConditionApplyConfiguration          `json:"conditions,omitempty"`
	PendingWorkloads   *int32                                    `json:"pendingWorkloads,omitempty"`
	ReservingWorkloads *int32                                    `json:"reservingWorkloads,omitempty"`
	AdmittedWorkloads  *int32                                    `json:"admittedWorkloads,omitempty"`
	FlavorsReservation []LocalQueueFlavorUsageApplyConfiguration `json:"flavorsReservation,omitempty"`
	FlavorUsage        []LocalQueueFlavorUsageApplyConfiguration `json:"flavorUsage,omitempty"`
	// Deprecated: Flavors is deprecated and marked for removal in v1beta2.
	// Consequently, LocalQueueFlavorStatusApplyConfiguration is also deprecated, and will be removed.
	Flavors     []LocalQueueFlavorStatusApplyConfiguration `json:"flavors,omitempty"`
	FairSharing *FairSharingStatusApplyConfiguration       `json:"fairSharing,omitempty"`
=======
	Conditions         []v1.ConditionApplyConfiguration           `json:"conditions,omitempty"`
	PendingWorkloads   *int32                                     `json:"pendingWorkloads,omitempty"`
	ReservingWorkloads *int32                                     `json:"reservingWorkloads,omitempty"`
	AdmittedWorkloads  *int32                                     `json:"admittedWorkloads,omitempty"`
	FlavorsReservation []LocalQueueFlavorUsageApplyConfiguration  `json:"flavorsReservation,omitempty"`
	FlavorsUsage       []LocalQueueFlavorUsageApplyConfiguration  `json:"flavorsUsage,omitempty"`
	Flavors            []LocalQueueFlavorStatusApplyConfiguration `json:"flavors,omitempty"`
	FairSharing        *FairSharingStatusApplyConfiguration       `json:"fairSharing,omitempty"`
>>>>>>> 805fa0f8
}

// LocalQueueStatusApplyConfiguration constructs a declarative configuration of the LocalQueueStatus type for use with
// apply.
func LocalQueueStatus() *LocalQueueStatusApplyConfiguration {
	return &LocalQueueStatusApplyConfiguration{}
}

// WithConditions adds the given value to the Conditions field in the declarative configuration
// and returns the receiver, so that objects can be build by chaining "With" function invocations.
// If called multiple times, values provided by each call will be appended to the Conditions field.
func (b *LocalQueueStatusApplyConfiguration) WithConditions(values ...*v1.ConditionApplyConfiguration) *LocalQueueStatusApplyConfiguration {
	for i := range values {
		if values[i] == nil {
			panic("nil value passed to WithConditions")
		}
		b.Conditions = append(b.Conditions, *values[i])
	}
	return b
}

// WithPendingWorkloads sets the PendingWorkloads field in the declarative configuration to the given value
// and returns the receiver, so that objects can be built by chaining "With" function invocations.
// If called multiple times, the PendingWorkloads field is set to the value of the last call.
func (b *LocalQueueStatusApplyConfiguration) WithPendingWorkloads(value int32) *LocalQueueStatusApplyConfiguration {
	b.PendingWorkloads = &value
	return b
}

// WithReservingWorkloads sets the ReservingWorkloads field in the declarative configuration to the given value
// and returns the receiver, so that objects can be built by chaining "With" function invocations.
// If called multiple times, the ReservingWorkloads field is set to the value of the last call.
func (b *LocalQueueStatusApplyConfiguration) WithReservingWorkloads(value int32) *LocalQueueStatusApplyConfiguration {
	b.ReservingWorkloads = &value
	return b
}

// WithAdmittedWorkloads sets the AdmittedWorkloads field in the declarative configuration to the given value
// and returns the receiver, so that objects can be built by chaining "With" function invocations.
// If called multiple times, the AdmittedWorkloads field is set to the value of the last call.
func (b *LocalQueueStatusApplyConfiguration) WithAdmittedWorkloads(value int32) *LocalQueueStatusApplyConfiguration {
	b.AdmittedWorkloads = &value
	return b
}

// WithFlavorsReservation adds the given value to the FlavorsReservation field in the declarative configuration
// and returns the receiver, so that objects can be build by chaining "With" function invocations.
// If called multiple times, values provided by each call will be appended to the FlavorsReservation field.
func (b *LocalQueueStatusApplyConfiguration) WithFlavorsReservation(values ...*LocalQueueFlavorUsageApplyConfiguration) *LocalQueueStatusApplyConfiguration {
	for i := range values {
		if values[i] == nil {
			panic("nil value passed to WithFlavorsReservation")
		}
		b.FlavorsReservation = append(b.FlavorsReservation, *values[i])
	}
	return b
}

// WithFlavorsUsage adds the given value to the FlavorsUsage field in the declarative configuration
// and returns the receiver, so that objects can be build by chaining "With" function invocations.
// If called multiple times, values provided by each call will be appended to the FlavorsUsage field.
func (b *LocalQueueStatusApplyConfiguration) WithFlavorsUsage(values ...*LocalQueueFlavorUsageApplyConfiguration) *LocalQueueStatusApplyConfiguration {
	for i := range values {
		if values[i] == nil {
			panic("nil value passed to WithFlavorsUsage")
		}
		b.FlavorsUsage = append(b.FlavorsUsage, *values[i])
	}
	return b
}

// WithFlavors adds the given value to the Flavors field in the declarative configuration
// and returns the receiver, so that objects can be build by chaining "With" function invocations.
// If called multiple times, values provided by each call will be appended to the Flavors field.
// Deprecated: LocalQueueFlavorStatus is deprecated and marked for removal in v1beta2.
// Consequently, LocalQueueFlavorStatusApplyConfiguration is also deprecated.
func (b *LocalQueueStatusApplyConfiguration) WithFlavors(values ...*LocalQueueFlavorStatusApplyConfiguration) *LocalQueueStatusApplyConfiguration {
	for i := range values {
		if values[i] == nil {
			panic("nil value passed to WithFlavors")
		}
		b.Flavors = append(b.Flavors, *values[i])
	}
	return b
}

// WithFairSharing sets the FairSharing field in the declarative configuration to the given value
// and returns the receiver, so that objects can be built by chaining "With" function invocations.
// If called multiple times, the FairSharing field is set to the value of the last call.
func (b *LocalQueueStatusApplyConfiguration) WithFairSharing(value *FairSharingStatusApplyConfiguration) *LocalQueueStatusApplyConfiguration {
	b.FairSharing = value
	return b
}<|MERGE_RESOLUTION|>--- conflicted
+++ resolved
@@ -24,7 +24,6 @@
 // LocalQueueStatusApplyConfiguration represents a declarative configuration of the LocalQueueStatus type for use
 // with apply.
 type LocalQueueStatusApplyConfiguration struct {
-<<<<<<< HEAD
 	Conditions         []v1.ConditionApplyConfiguration          `json:"conditions,omitempty"`
 	PendingWorkloads   *int32                                    `json:"pendingWorkloads,omitempty"`
 	ReservingWorkloads *int32                                    `json:"reservingWorkloads,omitempty"`
@@ -35,16 +34,6 @@
 	// Consequently, LocalQueueFlavorStatusApplyConfiguration is also deprecated, and will be removed.
 	Flavors     []LocalQueueFlavorStatusApplyConfiguration `json:"flavors,omitempty"`
 	FairSharing *FairSharingStatusApplyConfiguration       `json:"fairSharing,omitempty"`
-=======
-	Conditions         []v1.ConditionApplyConfiguration           `json:"conditions,omitempty"`
-	PendingWorkloads   *int32                                     `json:"pendingWorkloads,omitempty"`
-	ReservingWorkloads *int32                                     `json:"reservingWorkloads,omitempty"`
-	AdmittedWorkloads  *int32                                     `json:"admittedWorkloads,omitempty"`
-	FlavorsReservation []LocalQueueFlavorUsageApplyConfiguration  `json:"flavorsReservation,omitempty"`
-	FlavorsUsage       []LocalQueueFlavorUsageApplyConfiguration  `json:"flavorsUsage,omitempty"`
-	Flavors            []LocalQueueFlavorStatusApplyConfiguration `json:"flavors,omitempty"`
-	FairSharing        *FairSharingStatusApplyConfiguration       `json:"fairSharing,omitempty"`
->>>>>>> 805fa0f8
 }
 
 // LocalQueueStatusApplyConfiguration constructs a declarative configuration of the LocalQueueStatus type for use with
