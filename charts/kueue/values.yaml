# Default values for kueue.
# This is a YAML-formatted file.
# Declare variables to be passed into your templates.

# -- Override the resource name
nameOverride: ""
# -- Override the resource name
fullnameOverride: ""
# -- Enable Prometheus
enablePrometheus: false
# -- Enable x509 automated certificate management using cert-manager (cert-manager.io)
enableCertManager: false
# -- Enable API Priority and Fairness configuration for the visibility API
enableVisibilityAPF: false
# -- Enable KueueViz dashboard
enableKueueViz: false
# -- Kubernetes cluster's domain
kubernetesClusterDomain: cluster.local
controllerManager:
  # -- ControllerManager's feature gates
  featureGates: []
  #  - name: PartialAdmission
  #    enabled: true
  manager:
    # -- ControllerManager's pod priorityClassName
    priorityClassName:
    image:
      # -- ControllerManager's image repository
      repository: us-central1-docker.pkg.dev/k8s-staging-images/kueue/kueue
<<<<<<< HEAD
      tag: main
=======
      # -- ControllerManager's image tag
      tag: main
      # -- ControllerManager's image pullPolicy.
>>>>>>> 6243fca5
      # This should be set to 'IfNotPresent' for released version
      pullPolicy: Always
    podAnnotations: {}
    # -- ControllerManager's pod resources
    resources:
      limits:
        cpu: "2"
        memory: 512Mi
      requests:
        cpu: 500m
        memory: 512Mi
    # -- ControllerManager's pod securityContext
    podSecurityContext:
      runAsNonRoot: true
      seccompProfile:
        type: RuntimeDefault
    # -- ControllerManager's container securityContext
    containerSecurityContext:
      readOnlyRootFilesystem: true
      allowPrivilegeEscalation: false
      capabilities:
        drop:
          - ALL
  # -- ControllerManager's replicas count
  replicas: 1
  # -- ControllerManager's imagePullSecrets
  imagePullSecrets: []
  readinessProbe:
    # -- ControllerManager's readinessProbe initialDelaySeconds
    initialDelaySeconds: 5
    # -- ControllerManager's readinessProbe periodSeconds
    periodSeconds: 10
    # -- ControllerManager's readinessProbe timeoutSeconds
    timeoutSeconds: 1
    # -- ControllerManager's readinessProbe failureThreshold
    failureThreshold: 3
    # -- ControllerManager's readinessProbe successThreshold
    successThreshold: 1
  livenessProbe:
    # -- ControllerManager's livenessProbe initialDelaySeconds
    initialDelaySeconds: 15
    # -- ControllerManager's livenessProbe periodSeconds
    periodSeconds: 20
    # -- ControllerManager's livenessProbe timeoutSeconds
    timeoutSeconds: 1
    # -- ControllerManager's livenessProbe failureThreshold
    failureThreshold: 3
    # -- ControllerManager's livenessProbe successThreshold
    successThreshold: 1
  # -- ControllerManager's nodeSelector
  nodeSelector: {}
  # -- ControllerManager's tolerations
  tolerations: []
  # -- ControllerManager's topologySpreadConstraints
  topologySpreadConstraints: []
  podDisruptionBudget:
    # -- Enable PodDisruptionBudget
    enabled: false
    # -- PodDisruptionBudget's topologySpreadConstraints
    minAvailable: 1
managerConfig:
  # -- controller_manager_config.yaml.
  # ControllerManager utilizes this yaml via manager-config Configmap.
  # @default -- controllerManagerConfigYaml
  controllerManagerConfigYaml: |-
    apiVersion: config.kueue.x-k8s.io/v1beta1
    kind: Configuration
    health:
      healthProbeBindAddress: :8081
    metrics:
      bindAddress: :8443
    # enableClusterQueueResources: true
    webhook:
      port: 9443
    leaderElection:
      leaderElect: true
      resourceName: c1f6bfd2.kueue.x-k8s.io
    controller:
      groupKindConcurrency:
        Job.batch: 5
        Pod: 5
        Workload.kueue.x-k8s.io: 5
        LocalQueue.kueue.x-k8s.io: 1
        ClusterQueue.kueue.x-k8s.io: 1
        ResourceFlavor.kueue.x-k8s.io: 1
    clientConnection:
      qps: 50
      burst: 100
    #pprofBindAddress: :8083
    #waitForPodsReady:
    #  enable: false
    #  timeout: 5m
    #  recoveryTimeout: 3m
    #  blockAdmission: false
    #  requeuingStrategy:
    #    timestamp: Eviction
    #    backoffLimitCount: null # null indicates infinite requeuing
    #    backoffBaseSeconds: 60
    #    backoffMaxSeconds: 3600
    #manageJobsWithoutQueueName: true
    #managedJobsNamespaceSelector:
    #  matchExpressions:
    #    - key: kubernetes.io/metadata.name
    #      operator: NotIn
    #      values: [ kube-system, kueue-system ]
    #internalCertManagement:
    #  enable: false
    #  webhookServiceName: ""
    #  webhookSecretName: ""
    integrations:
      frameworks:
      - "batch/job"
      - "kubeflow.org/mpijob"
      - "ray.io/rayjob"
      - "ray.io/raycluster"
      - "jobset.x-k8s.io/jobset"
      - "kubeflow.org/paddlejob"
      - "kubeflow.org/pytorchjob"
      - "kubeflow.org/tfjob"
      - "kubeflow.org/xgboostjob"
      - "kubeflow.org/jaxjob"
      - "workload.codeflare.dev/appwrapper"
    #  - "pod"
    #  - "deployment" (requires enabling pod integration)
    #  - "statefulset" (requires enabling pod integration)
    #  - "leaderworkerset.x-k8s.io/leaderworkerset" (requires enabling pod integration)
    #  externalFrameworks:
    #  - "Foo.v1.example.com"
    #fairSharing:
    #  enable: true
    #  preemptionStrategies: [LessThanOrEqualToFinalShare, LessThanInitialShare]
    #admissionFairSharing:
    #  usageHalfLifeTime: "168h" # 7 days
    #  usageSamplingInterval: "5m"
    #  resourceWeights: # optional, defaults to 1 for all resources if not specified
    #    cpu: 0    # if you want to completely ignore cpu usage
    #    memory: 0 # ignore completely memory usage
    #    example.com/gpu: 100 # and you care only about GPUs usage
    #resources:
    #  excludeResourcePrefixes: []
    # transformations:
    # - input: nvidia.com/mig-4g.5gb
    #   strategy: Replace | Retain
    #   outputs:
    #     example.com/accelerator-memory: 5Gi
    #     example.com/accelerator-gpc: 4
    #objectRetentionPolicies:
    #  workloads:
    #    afterFinished: null # null indicates infinite retention, 0s means no retention at all
    #    afterDeactivatedByKueue: null # null indicates infinite retention, 0s means no retention at all
metricsService:
  # -- metricsService's ports
  ports:
    - name: https
      port: 8443
      protocol: TCP
      targetPort: 8443
  # -- metricsService's type
  type: ClusterIP
  # -- metricsService's labels
  labels: {}
  # -- metricsService's annotations
  annotations: {}
webhookService:
  ipDualStack:
    # -- webhookService's ipDualStack enabled
    enabled: false
    # -- webhookService's ipDualStack ipFamilies
    ipFamilies: ["IPv6", "IPv4"]
    # -- webhookService's ipDualStack ipFamilyPolicy
    ipFamilyPolicy: "PreferDualStack"
  # -- webhookService's ports
  ports:
    - port: 443
      protocol: TCP
      targetPort: 9443
  # -- webhookService's type
  type: ClusterIP
mutatingWebhook:
  # -- MutatingWebhookConfiguration's reinvocationPolicy
  reinvocationPolicy: Never
kueueViz:
  backend:
<<<<<<< HEAD
    image:
      repository: "us-central1-docker.pkg.dev/k8s-staging-images/kueue/kueueviz-backend"
      tag: main
      # This should be set to 'IfNotPresent' for released version
      pullPolicy: Always
  frontend:
    image:
      repository: "us-central1-docker.pkg.dev/k8s-staging-images/kueue/kueueviz-frontend"
      tag: main
=======
    # -- KueueViz backend nodeSelector
    nodeSelector: {}
    # -- KueueViz backend tolerations
    tolerations: []
    # -- Sets ImagePullSecrets for KueueViz dashboard backend deployments.
    # This is useful when the images are in a private registry.
    imagePullSecrets: []
    # -- Enable PriorityClass for KueueViz dashboard backend deployments
    priorityClassName:
    ingress:
      # -- KueueViz dashboard backend ingress class name
      ingressClassName:
      # -- KueueViz dashboard backend ingress host
      host: "backend.kueueviz.local"
      # -- KueueViz dashboard backend ingress tls secret name
      tlsSecretName: "kueueviz-backend-tls"
    image:
      # -- KueueViz dashboard backend image repository
      repository: "us-central1-docker.pkg.dev/k8s-staging-images/kueue/kueueviz-backend"
      # -- KueueViz dashboard backend image tag
      tag: main
      # -- KueueViz dashboard backend image pullPolicy.
      # This should be set to 'IfNotPresent' for released version
      pullPolicy: Always
  frontend:
    # -- KueueViz frontend nodeSelector
    nodeSelector: {}
    # -- KueueViz frontend tolerations
    tolerations: []
    # -- Sets ImagePullSecrets for KueueViz dashboard frontend deployments.
    # This is useful when the images are in a private registry.
    imagePullSecrets: []
    # -- Enable PriorityClass for KueueViz dashboard frontend deployments
    priorityClassName:
    ingress:
      # -- KueueViz dashboard frontend ingress class name
      ingressClassName:
      # -- KueueViz dashboard frontend ingress host
      host: "frontend.kueueviz.local"
      # -- KueueViz dashboard frontend ingress tls secret name
      tlsSecretName: "kueueviz-frontend-tls"
    image:
      # -- KueueViz dashboard frontend image repository
      repository: "us-central1-docker.pkg.dev/k8s-staging-images/kueue/kueueviz-frontend"
      # -- KueueViz dashboard frontend image tag
      tag: main
      # -- KueueViz dashboard frontend image pullPolicy.
>>>>>>> 6243fca5
      # This should be set to 'IfNotPresent' for released version
      pullPolicy: Always
metrics:
  # -- Prometheus namespace
  prometheusNamespace: monitoring
  serviceMonitor:
    # -- ServiceMonitor's tlsConfig
    tlsConfig:
      insecureSkipVerify: true<|MERGE_RESOLUTION|>--- conflicted
+++ resolved
@@ -27,13 +27,9 @@
     image:
       # -- ControllerManager's image repository
       repository: us-central1-docker.pkg.dev/k8s-staging-images/kueue/kueue
-<<<<<<< HEAD
-      tag: main
-=======
       # -- ControllerManager's image tag
       tag: main
       # -- ControllerManager's image pullPolicy.
->>>>>>> 6243fca5
       # This should be set to 'IfNotPresent' for released version
       pullPolicy: Always
     podAnnotations: {}
@@ -217,17 +213,6 @@
   reinvocationPolicy: Never
 kueueViz:
   backend:
-<<<<<<< HEAD
-    image:
-      repository: "us-central1-docker.pkg.dev/k8s-staging-images/kueue/kueueviz-backend"
-      tag: main
-      # This should be set to 'IfNotPresent' for released version
-      pullPolicy: Always
-  frontend:
-    image:
-      repository: "us-central1-docker.pkg.dev/k8s-staging-images/kueue/kueueviz-frontend"
-      tag: main
-=======
     # -- KueueViz backend nodeSelector
     nodeSelector: {}
     # -- KueueViz backend tolerations
@@ -275,7 +260,6 @@
       # -- KueueViz dashboard frontend image tag
       tag: main
       # -- KueueViz dashboard frontend image pullPolicy.
->>>>>>> 6243fca5
       # This should be set to 'IfNotPresent' for released version
       pullPolicy: Always
 metrics:
