# Default values for kueue.
# This is a YAML-formatted file.
# Declare variables to be passed into your templates.
nameOverride: ""
fullnameOverride: ""
# Enable each function, like kustomize https://github.com/kubernetes-sigs/kueue/blob/main/config/default/kustomization.yaml
enablePrometheus: false
# Enable x509 automated certificate management using cert-manager (cert-manager.io)
enableCertManager: false
# Enable API Priority and Fairness configuration for the visibility API
enableVisibilityAPF: false
# Customize controllerManager
controllerManager:
  #featureGates:
  #  - name: PartialAdmission
  #    enabled: true
  manager:
    image:
      repository: us-central1-docker.pkg.dev/k8s-staging-images/kueue/kueue
      # This should be set to 'IfNotPresent' for released version
      pullPolicy: Always
    podAnnotations: {}
    resources:
      limits:
        cpu: "2"
        memory: 512Mi
      requests:
        cpu: 500m
        memory: 512Mi
    podSecurityContext:
      runAsNonRoot: true
      seccompProfile:
        type: RuntimeDefault
    containerSecurityContext:
      allowPrivilegeEscalation: false
      capabilities:
        drop:
          - ALL
  replicas: 1
  imagePullSecrets: []
  readinessProbe:
    initialDelaySeconds: 5
    periodSeconds: 10
    timeoutSeconds: 1
    failureThreshold: 3
    successThreshold: 1
  livenessProbe:
    initialDelaySeconds: 15
    periodSeconds: 20
    timeoutSeconds: 1
    failureThreshold: 3
    successThreshold: 1
  topologySpreadConstraints: []
  podDisruptionBudget:
    enabled: false
    minAvailable: 1
kubernetesClusterDomain: cluster.local
# controller_manager_config.yaml. controllerManager utilizes this yaml via manager-config Configmap.
managerConfig:
  controllerManagerConfigYaml: |-
    apiVersion: config.kueue.x-k8s.io/v1beta1
    kind: Configuration
    health:
      healthProbeBindAddress: :8081
    metrics:
      bindAddress: :8443
    # enableClusterQueueResources: true
    webhook:
      port: 9443
    leaderElection:
      leaderElect: true
      resourceName: c1f6bfd2.kueue.x-k8s.io
    controller:
      groupKindConcurrency:
        Job.batch: 5
        Pod: 5
        Workload.kueue.x-k8s.io: 5
        LocalQueue.kueue.x-k8s.io: 1
        ClusterQueue.kueue.x-k8s.io: 1
        ResourceFlavor.kueue.x-k8s.io: 1
    clientConnection:
      qps: 50
      burst: 100
    #pprofBindAddress: :8083
    #waitForPodsReady:
    #  enable: false
    #  timeout: 5m
    #  recoveryTimeout: 3m
    #  blockAdmission: false
    #  requeuingStrategy:
    #    timestamp: Eviction
    #    backoffLimitCount: null # null indicates infinite requeuing
    #    backoffBaseSeconds: 60
    #    backoffMaxSeconds: 3600
    #manageJobsWithoutQueueName: true
    #managedJobsNamespaceSelector:
    #  matchExpressions:
    #    - key: kubernetes.io/metadata.name
    #      operator: NotIn
    #      values: [ kube-system, kueue-system ]
    #internalCertManagement:
    #  enable: false
    #  webhookServiceName: ""
    #  webhookSecretName: ""
    integrations:
      frameworks:
      - "batch/job"
      - "kubeflow.org/mpijob"
      - "ray.io/rayjob"
      - "ray.io/raycluster"
      - "jobset.x-k8s.io/jobset"
      - "kubeflow.org/paddlejob"
      - "kubeflow.org/pytorchjob"
      - "kubeflow.org/tfjob"
      - "kubeflow.org/xgboostjob"
      - "workload.codeflare.dev/appwrapper"
    #  - "pod"
    #  - "deployment" (requires enabling pod integration)
    #  - "statefulset" (requires enabling pod integration)
    #  - "leaderworkerset.x-k8s.io/leaderworkerset" (requires enabling pod integration)
    #  externalFrameworks:
    #  - "Foo.v1.example.com"
    #fairSharing:
    #  enable: true
    #  preemptionStrategies: [LessThanOrEqualToFinalShare, LessThanInitialShare]
    #resources:
    #  excludeResourcePrefixes: []
    # transformations:
    # - input: nvidia.com/mig-4g.5gb
    #   strategy: Replace | Retain
    #   outputs:
    #     example.com/accelerator-memory: 5Gi
    #     example.com/accelerator-gpc: 4
# ports definition for metricsService and webhookService.
metricsService:
  ports:
    - name: metrics
      port: 8443
      protocol: TCP
      targetPort: 8443
  type: ClusterIP
  annotations: {}
webhookService:
  ipDualStack:
    enabled: false
    ipFamilies: ["IPv6", "IPv4"]
    ipFamilyPolicy: "PreferDualStack"
  ports:
    - port: 443
      protocol: TCP
      targetPort: 9443
  type: ClusterIP
<<<<<<< HEAD
webhook:
  reinvocationPolicy: Never

# kueue-viz dashboard
=======
# kueueviz dashboard
>>>>>>> 1a09780b
enableKueueViz: false
kueueViz:
  backend:
    image: "us-central1-docker.pkg.dev/k8s-staging-images/kueue/kueueviz-backend:main"
  frontend:
    image: "us-central1-docker.pkg.dev/k8s-staging-images/kueue/kueueviz-frontend:main"
metrics:
  prometheusNamespace: monitoring
  serviceMonitor:
    tlsConfig:
      insecureSkipVerify: true<|MERGE_RESOLUTION|>--- conflicted
+++ resolved
@@ -150,14 +150,10 @@
       protocol: TCP
       targetPort: 9443
   type: ClusterIP
-<<<<<<< HEAD
 webhook:
   reinvocationPolicy: Never
 
-# kueue-viz dashboard
-=======
 # kueueviz dashboard
->>>>>>> 1a09780b
 enableKueueViz: false
 kueueViz:
   backend:
