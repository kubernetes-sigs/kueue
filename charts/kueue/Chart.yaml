apiVersion: v2
name: kueue
description: Kueue is a set of APIs and controller for job queueing. It is a job-level manager that decides when a job should be admitted to start (as in pods can be created) and when it should stop (as in active pods should be deleted).
# A chart can be either an 'application' or a 'library' chart.
#
# Application charts are a collection of templates that can be packaged into versioned archives
# to be deployed.
#
# Library charts provide useful utilities or functions for the chart developer. They're included as
# a dependency of application charts to inject those utilities and functions into the rendering
# pipeline. Library charts do not define any templates and therefore cannot be deployed.
type: application
# This is the chart version. This version number should be incremented each time you make changes
# to the chart and its templates, including the app version.
# Versions are expected to follow Semantic Versioning (https://semver.org/)
# NOTE: Do not modify manually. In Kueue, the version and appVersion are
# overridden to GIT_TAG when building the artifacts, including the helm charts,
# via Makefile.
<<<<<<< HEAD
version: 0.12.4
=======
version: 0.13.0
>>>>>>> 6243fca5
# This is the version number of the application being deployed. This version number should be
# incremented each time you make changes to the application. Versions are not expected to
# follow Semantic Versioning. They should reflect the version the application is using.
# It is recommended to use it with quotes.
<<<<<<< HEAD
appVersion: "v0.12.4"
=======
appVersion: "v0.13.0"
>>>>>>> 6243fca5
<|MERGE_RESOLUTION|>--- conflicted
+++ resolved
@@ -16,17 +16,9 @@
 # NOTE: Do not modify manually. In Kueue, the version and appVersion are
 # overridden to GIT_TAG when building the artifacts, including the helm charts,
 # via Makefile.
-<<<<<<< HEAD
-version: 0.12.4
-=======
 version: 0.13.0
->>>>>>> 6243fca5
 # This is the version number of the application being deployed. This version number should be
 # incremented each time you make changes to the application. Versions are not expected to
 # follow Semantic Versioning. They should reflect the version the application is using.
 # It is recommended to use it with quotes.
-<<<<<<< HEAD
-appVersion: "v0.12.4"
-=======
-appVersion: "v0.13.0"
->>>>>>> 6243fca5
+appVersion: "v0.13.0"