--- conflicted
+++ resolved
@@ -143,7 +143,6 @@
 .PHONY: verify
 verify: vet helm-verify helm-unit-test ## Run all verification tests.
 
-<<<<<<< HEAD
 .PHONY: helm-chart-package
 helm-chart-package: $(HELM) $(YQ) ## Package a chart into a versioned chart archive file.
 	DEST_CHART_DIR=$(ARTIFACTS) \
@@ -154,8 +153,7 @@
 .PHONY: helm-chart-push
 helm-chart-push: HELM_CHART_PUSH=true
 helm-chart-push: helm-chart-package
-=======
+
 .PHONY: helm-verify-install
 helm-verify-install: ## Run Helm install verification script.
-	./test/verify-helm-install.sh
->>>>>>> e8ff29ef
+	./test/verify-helm-install.sh