# Get the currently used golang install path (in GOPATH/bin, unless GOBIN is set)
ifeq (,$(shell go env GOBIN))
	GOBIN=$(shell go env GOPATH)/bin
else
	GOBIN=$(shell go env GOBIN)
endif

GO_CMD ?= go
GO_FMT ?= gofmt

ROOT_DIR := $(shell dirname $(abspath $(lastword $(MAKEFILE_LIST))))/../../..
BIN_DIR := $(ROOT_DIR)/bin

HELM := $(BIN_DIR)/helm
ENVTEST := $(BIN_DIR)/setup-envtest
GINKGO := $(BIN_DIR)/ginkgo
GOTESTSUM := $(BIN_DIR)/gotestsum
ARTIFACTS ?= $(ROOT_DIR)/artifacts
ENVTEST_K8S_VERSION ?= 1.34
INTEGRATION_NPROCS ?= 4
CONTROLLER_GEN := $(BIN_DIR)/controller-gen
YAML_PROCESSOR = $(BIN_DIR)/yaml-processor
YAML_PROCESSOR_LOG_LEVEL ?= info
YQ := $(BIN_DIR)/yq

GIT_TAG ?= $(shell git describe --tags --dirty --always)
GIT_COMMIT ?= $(shell git rev-parse HEAD)
HOST_IMAGE_PLATFORM ?= linux/$(shell go env GOARCH)
PLATFORMS ?= $(HOST_IMAGE_PLATFORM)
DOCKER_BUILDX_CMD ?= docker buildx
IMAGE_BUILD_CMD ?= $(DOCKER_BUILDX_CMD) build

IMAGE_REGISTRY ?= us-central1-docker.pkg.dev/k8s-staging-images/kueue
IMAGE_NAME := kueue-populator
IMAGE_REPO := $(IMAGE_REGISTRY)/$(IMAGE_NAME)
IMAGE_TAG := $(IMAGE_REPO):$(GIT_TAG)

# Use distroless as minimal base image to package the manager binary
BASE_IMAGE ?= gcr.io/distroless/static:nonroot
BASE_BUILDER_IMAGE ?= golang:1.25.0
BUILDER_IMAGE ?= $(BASE_BUILDER_IMAGE)
CGO_ENABLED ?= 0

$(YQ):
	cd $(ROOT_DIR) && $(MAKE) yq

$(YAML_PROCESSOR):
	cd $(ROOT_DIR) && $(MAKE) yaml-processor

$(GOTESTSUM):
	cd $(ROOT_DIR) && $(MAKE) gotestsum

$(ENVTEST):
	cd $(ROOT_DIR) && $(MAKE) envtest

$(GINKGO):
	cd $(ROOT_DIR) && $(MAKE) ginkgo

$(HELM):
	cd $(ROOT_DIR) && $(MAKE) helm

.PHONY: all
all: fmt vet build

.PHONY: fmt
fmt: ## Run go fmt against code.
	$(GO_CMD) fmt ./...

.PHONY: vet
vet: ## Run go vet against code.
	$(GO_CMD) vet ./...

.PHONY: build
build:
	$(GO_BUILD_ENV) $(GO_CMD) build -ldflags="$(LD_FLAGS)" -o bin/manager main.go

.PHONY: image-build
image-build:
	$(IMAGE_BUILD_CMD) \
		-t $(IMAGE_TAG) \
		--platform=$(PLATFORMS) \
		--build-arg BASE_IMAGE=$(BASE_IMAGE) \
		--build-arg BUILDER_IMAGE=$(BUILDER_IMAGE) \
		--build-arg CGO_ENABLED=$(CGO_ENABLED) \
		$(PUSH) \
		$(IMAGE_BUILD_EXTRA_OPTS) \
		.

.PHONY: image-push
image-push: PUSH=--push
image-push: image-build

.PHONY: kind-image-build
kind-image-build: PLATFORMS=linux/amd64
kind-image-build: PUSH=--load
kind-image-build: image-build

.PHONY: manifests
manifests:
	$(CONTROLLER_GEN) rbac:roleName=kueue-populator-role output:rbac:artifacts:config=config/rbac paths="./pkg/controller/..."

.PHONY: test-integration
test-integration: $(ENVTEST) $(GINKGO)
	KUBEBUILDER_ASSETS="$(shell $(ENVTEST) use $(ENVTEST_K8S_VERSION) -p path)" \
	PROJECT_DIR=$(ROOT_DIR)/ \
	GOWORK=off $(GINKGO) -procs=$(INTEGRATION_NPROCS) -v ./test/integration/...

.PHONY: test-e2e
test-e2e: helm-verify-install
	./run-e2e.sh

.PHONY: test
test: $(GOTESTSUM) ## Run unit tests.
	mkdir -p $(ARTIFACTS)
	GOWORK=off $(GOTESTSUM) --junitfile $(ARTIFACTS)/junit-unit.xml -- \
		-race -coverpkg=./... -coverprofile $(ARTIFACTS)/cover-unit.out ./pkg/controller/...

.PHONY: update-helm
update-helm: manifests $(YAML_PROCESSOR)
	$(YAML_PROCESSOR) -zap-log-level=$(YAML_PROCESSOR_LOG_LEVEL) hack/processing-plan.yaml

.PHONY: helm-dep-build
helm-dep-build: $(HELM)
	$(HELM) dependency build charts/kueue-populator

.PHONY: helm-lint
helm-lint: $(HELM) helm-dep-build ## Run Helm chart lint test.
	$(HELM) lint charts/kueue-populator

.PHONY: helm-verify
helm-verify: $(HELM) helm-dep-build ## Run Helm chart lint test.
	$(HELM) template charts/kueue-populator > /dev/null
	$(HELM) template charts/kueue-populator --set image.repository=my-repo --set image.tag=v0.1.0 > /dev/null

.PHONY: helm-unit-test
helm-unit-test: $(HELM) helm-dep-build ## Run Helm chart unit tests.
	$(HELM) unittest charts/kueue-populator --strict --debug

.PHONY: helm-test
helm-test: helm-lint helm-verify helm-unit-test ## Run Helm chart integration tests (requires active cluster).
	$(HELM) test kueue-populator

.PHONY: verify
<<<<<<< HEAD
verify: vet helm-verify helm-unit-test ## Run all verification tests.
=======
verify: vet helm-verify helm-unit-test ## Run all verification tests.

.PHONY: helm-chart-package
helm-chart-package: $(HELM) $(YQ) ## Package a chart into a versioned chart archive file.
	DEST_CHART_DIR=$(ARTIFACTS) \
	HELM="$(HELM)" YQ="$(YQ)" GIT_TAG="$(GIT_TAG)" IMAGE_REGISTRY="$(IMAGE_REGISTRY)" \
	HELM_CHART_PUSH=$(HELM_CHART_PUSH) \
	./hack/helm-chart-package.sh

.PHONY: helm-chart-push
helm-chart-push: HELM_CHART_PUSH=true
helm-chart-push: helm-chart-package

.PHONY: helm-verify-install
helm-verify-install: ## Run Helm install verification script.
	./test/verify-helm-install.sh
>>>>>>> 3a86a1d7
<|MERGE_RESOLUTION|>--- conflicted
+++ resolved
@@ -141,9 +141,6 @@
 	$(HELM) test kueue-populator
 
 .PHONY: verify
-<<<<<<< HEAD
-verify: vet helm-verify helm-unit-test ## Run all verification tests.
-=======
 verify: vet helm-verify helm-unit-test ## Run all verification tests.
 
 .PHONY: helm-chart-package
@@ -159,5 +156,4 @@
 
 .PHONY: helm-verify-install
 helm-verify-install: ## Run Helm install verification script.
-	./test/verify-helm-install.sh
->>>>>>> 3a86a1d7
+	./test/verify-helm-install.sh