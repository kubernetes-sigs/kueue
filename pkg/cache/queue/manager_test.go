--- conflicted
+++ resolved
@@ -403,9 +403,7 @@
 }
 
 func TestAddWorkload(t *testing.T) {
-<<<<<<< HEAD
-=======
-	ctx, log := utiltesting.ContextWithLog(t)
+	ctx, _ := utiltesting.ContextWithLog(t)
 	manager := NewManager(utiltesting.NewFakeClient(), nil)
 	cq := utiltestingapi.MakeClusterQueue("cq").Obj()
 	if err := manager.AddClusterQueue(ctx, cq); err != nil {
@@ -420,7 +418,6 @@
 			t.Fatalf("Failed adding queue %s: %v", q.Name, err)
 		}
 	}
->>>>>>> 65a1a418
 	cases := []struct {
 		workload    *kueue.Workload
 		wantErr     error
@@ -472,7 +469,6 @@
 	}
 	for _, tc := range cases {
 		t.Run(tc.workload.Name, func(t *testing.T) {
-<<<<<<< HEAD
 			ctx, log := utiltesting.ContextWithLog(t)
 			manager := NewManager(utiltesting.NewFakeClient(), nil)
 			cq := utiltestingapi.MakeClusterQueue("cq").Obj()
@@ -488,8 +484,6 @@
 					t.Fatalf("Failed adding queue %s: %v", q.Name, err)
 				}
 			}
-=======
->>>>>>> 65a1a418
 			err := manager.AddOrUpdateWorkload(log, tc.workload)
 			if diff := cmp.Diff(tc.wantErr, err, cmpopts.EquateErrors()); len(diff) != 0 {
 				t.Errorf("Unexpected AddWorkload returned error (-want,+got):\n%s", diff)
@@ -862,12 +856,9 @@
 			}
 			for _, w := range tc.workloads {
 				_ = manager.AddOrUpdateWorkload(log, w)
-<<<<<<< HEAD
 			}
 			if diff := cmp.Diff(tc.assumed, manager.assignedWorkloads); diff != "" {
 				t.Errorf("Unexpected initial state of assumed workloads (-want,+got):\n%s", diff)
-=======
->>>>>>> 65a1a418
 			}
 			wl := tc.workloads[0].DeepCopy()
 			tc.update(wl)
@@ -1081,12 +1072,7 @@
 					t.Errorf("Failed adding queue: %s", err)
 				}
 				go func() {
-<<<<<<< HEAD
-					log := logr.FromContextOrDiscard(ctx)
-					if err := mgr.AddOrUpdateWorkload(log, &wl); err != nil {
-=======
 					if err := mgr.AddOrUpdateWorkload(logr.FromContextOrDiscard(ctx), &wl); err != nil {
->>>>>>> 65a1a418
 						t.Errorf("Failed to add or update workload: %v", err)
 					}
 				}()
@@ -1126,12 +1112,7 @@
 					t.Errorf("Failed adding queue: %s", err)
 				}
 				go func() {
-<<<<<<< HEAD
-					log := logr.FromContextOrDiscard(ctx)
-					if err := mgr.AddOrUpdateWorkload(log, &wl); err != nil {
-=======
 					if err := mgr.AddOrUpdateWorkload(logr.FromContextOrDiscard(ctx), &wl); err != nil {
->>>>>>> 65a1a418
 						t.Errorf("Failed to add or update workload: %v", err)
 					}
 				}()
