/*
Copyright The Kubernetes Authors.

Licensed under the Apache License, Version 2.0 (the "License");
you may not use this file except in compliance with the License.
You may obtain a copy of the License at

    http://www.apache.org/licenses/LICENSE-2.0

Unless required by applicable law or agreed to in writing, software
distributed under the License is distributed on an "AS IS" BASIS,
WITHOUT WARRANTIES OR CONDITIONS OF ANY KIND, either express or implied.
See the License for the specific language governing permissions and
limitations under the License.
*/

package queue

import (
	"context"
	"errors"
	"fmt"
	"sync"

	"github.com/go-logr/logr"
	apierrors "k8s.io/apimachinery/pkg/api/errors"
	"k8s.io/apimachinery/pkg/util/sets"
	"k8s.io/klog/v2"
	"k8s.io/utils/clock"
	ctrl "sigs.k8s.io/controller-runtime"
	"sigs.k8s.io/controller-runtime/pkg/client"
	"sigs.k8s.io/controller-runtime/pkg/event"

	config "sigs.k8s.io/kueue/apis/config/v1beta2"
	kueue "sigs.k8s.io/kueue/apis/kueue/v1beta2"
	"sigs.k8s.io/kueue/pkg/cache/hierarchy"
	queueafs "sigs.k8s.io/kueue/pkg/cache/queue/afs"
	utilindexer "sigs.k8s.io/kueue/pkg/controller/core/indexer"
	"sigs.k8s.io/kueue/pkg/features"
	"sigs.k8s.io/kueue/pkg/metrics"
	afs "sigs.k8s.io/kueue/pkg/util/admissionfairsharing"
	"sigs.k8s.io/kueue/pkg/util/queue"
	"sigs.k8s.io/kueue/pkg/workload"
)

var (
	ErrLocalQueueDoesNotExistOrInactive = errors.New("localQueue doesn't exist or inactive")
	ErrClusterQueueDoesNotExist         = errors.New("clusterQueue doesn't exist")
	errClusterQueueAlreadyExists        = errors.New("clusterQueue already exists")
)

// Option configures the manager.
type Option func(*Manager)

// WithClock allows to specify a custom clock
func WithClock(c clock.WithDelayedExecution) Option {
	return func(m *Manager) {
		m.clock = c
	}
}

func WithAdmissionFairSharing(cfg *config.AdmissionFairSharing) Option {
	return func(m *Manager) {
		m.admissionFairSharingConfig = cfg
	}
}

// WithPodsReadyRequeuingTimestamp sets the timestamp that is used for ordering
// workloads that have been requeued due to the PodsReady condition.
func WithPodsReadyRequeuingTimestamp(ts config.RequeuingTimestamp) Option {
	return func(m *Manager) {
		m.workloadOrdering.PodsReadyRequeuingTimestamp = ts
	}
}

// WithExcludedResourcePrefixes sets the list of excluded resource prefixes
func WithExcludedResourcePrefixes(excludedPrefixes []string) Option {
	return func(m *Manager) {
		m.workloadInfoOptions = append(m.workloadInfoOptions, workload.WithExcludedResourcePrefixes(excludedPrefixes))
	}
}

// WithResourceTransformations sets the resource transformations.
func WithResourceTransformations(transforms []config.ResourceTransformation) Option {
	return func(m *Manager) {
		m.workloadInfoOptions = append(m.workloadInfoOptions, workload.WithResourceTransformations(transforms))
	}
}

// SetDRAReconcileChannel sets the DRA reconcile channel after manager creation.
func (m *Manager) SetDRAReconcileChannel(ch chan<- event.TypedGenericEvent[*kueue.Workload]) {
	m.draReconcileChannel = ch
	if ch != nil {
		ctrl.Log.WithName("queue-manager").Info("DRA reconcile channel connected")
	}
}

type TopologyUpdateWatcher interface {
	NotifyTopologyUpdate(oldTopology, newTopology *kueue.Topology)
}

type Manager struct {
	sync.RWMutex
	cond sync.Cond

	clock             clock.WithDelayedExecution
	client            client.Client
	statusChecker     StatusChecker
	localQueues       map[queue.LocalQueueReference]*LocalQueue
	assignedWorkloads map[workload.Reference]queue.LocalQueueReference

	workloadOrdering workload.Ordering

	workloadInfoOptions []workload.InfoOption

	hm hierarchy.Manager[*ClusterQueue, *cohort]

	topologyUpdateWatchers []TopologyUpdateWatcher

	admissionFairSharingConfig *config.AdmissionFairSharing
	secondPassQueue            *secondPassQueue

	AfsEntryPenalties      *queueafs.AfsEntryPenalties
	AfsConsumedResources   *queueafs.AfsConsumedResources
	workloadUpdateWatchers []WorkloadUpdateWatcher

	draReconcileChannel chan<- event.TypedGenericEvent[*kueue.Workload]
}

func NewManager(client client.Client, checker StatusChecker, options ...Option) *Manager {
	m := &Manager{
		clock:             realClock,
		client:            client,
		statusChecker:     checker,
		localQueues:       make(map[queue.LocalQueueReference]*LocalQueue),
		assignedWorkloads: make(map[workload.Reference]queue.LocalQueueReference),
		workloadOrdering: workload.Ordering{
			PodsReadyRequeuingTimestamp: config.EvictionTimestamp,
		},
		workloadInfoOptions: []workload.InfoOption{},
		hm:                  hierarchy.NewManager(newCohort),

		topologyUpdateWatchers: make([]TopologyUpdateWatcher, 0),
		secondPassQueue:        newSecondPassQueue(),
		AfsEntryPenalties:      queueafs.NewPenaltyMap(),
		AfsConsumedResources:   queueafs.NewAfsConsumedResources(),
	}
	for _, option := range options {
		option(m)
	}
	m.cond.L = &m.RWMutex
	return m
}

func (m *Manager) AddTopologyUpdateWatcher(watcher TopologyUpdateWatcher) {
	m.topologyUpdateWatchers = append(m.topologyUpdateWatchers, watcher)
}

func (m *Manager) NotifyTopologyUpdateWatchers(oldTopology, newTopology *kueue.Topology) {
	for _, watcher := range m.topologyUpdateWatchers {
		watcher.NotifyTopologyUpdate(oldTopology, newTopology)
	}
}

func (m *Manager) AddOrUpdateCohort(ctx context.Context, cohort *kueue.Cohort) {
	m.Lock()
	defer m.Unlock()
	cohortName := kueue.CohortReference(cohort.Name)

	m.hm.AddCohort(cohortName)
	m.hm.UpdateCohortEdge(cohortName, cohort.Spec.ParentName)
	if m.requeueWorkloadsCohort(ctx, m.hm.Cohort(cohortName)) {
		m.Broadcast()
	}
}

func (m *Manager) DeleteCohort(cohortName kueue.CohortReference) {
	m.Lock()
	defer m.Unlock()
	m.hm.DeleteCohort(cohortName)
}

func (m *Manager) AddClusterQueue(ctx context.Context, cq *kueue.ClusterQueue) error {
	m.Lock()
	defer m.Unlock()

	if cq := m.hm.ClusterQueue(kueue.ClusterQueueReference(cq.Name)); cq != nil {
		return errClusterQueueAlreadyExists
	}

	var afsEntryPenalties *queueafs.AfsEntryPenalties
	var afsConsumedResources *queueafs.AfsConsumedResources
	if afs.Enabled(m.admissionFairSharingConfig) {
		afsEntryPenalties = m.AfsEntryPenalties
		afsConsumedResources = m.AfsConsumedResources
	}
	cqImpl, err := newClusterQueue(ctx, m.client, cq, m.workloadOrdering, m.admissionFairSharingConfig, afsEntryPenalties, afsConsumedResources)
	if err != nil {
		return err
	}
	m.hm.AddClusterQueue(cqImpl)
	m.hm.UpdateClusterQueueEdge(kueue.ClusterQueueReference(cq.Name), cq.Spec.CohortName)

	// Iterate through existing queues, as queues corresponding to this cluster
	// queue might have been added earlier.
	var queues kueue.LocalQueueList
	if err := m.client.List(ctx, &queues, client.MatchingFields{utilindexer.QueueClusterQueueKey: cq.Name}); err != nil {
		return fmt.Errorf("listing queues pointing to the cluster queue: %w", err)
	}
	addedWorkloads := false
	for _, q := range queues.Items {
		qImpl := m.localQueues[queue.Key(&q)]
		if qImpl != nil {
			added := cqImpl.AddFromLocalQueue(qImpl)
			addedWorkloads = addedWorkloads || added
			cqImpl.addLocalQueue(queue.Key(&q))
		}
	}

	queued := m.requeueWorkloadsCQ(ctx, cqImpl)
	m.reportPendingWorkloads(kueue.ClusterQueueReference(cq.Name), cqImpl)

	// needs to be iterated over again here incase inadmissible workloads were added by requeueWorkloadsCQ
	if features.Enabled(features.LocalQueueMetrics) {
		for _, q := range queues.Items {
			qImpl := m.localQueues[queue.Key(&q)]
			if qImpl != nil {
				m.reportLQPendingWorkloads(qImpl)
			}
		}
	}

	if queued || addedWorkloads {
		m.Broadcast()
	}
	return nil
}

func (m *Manager) UpdateClusterQueue(ctx context.Context, cq *kueue.ClusterQueue, specUpdated bool) error {
	m.Lock()
	defer m.Unlock()
	cqName := kueue.ClusterQueueReference(cq.Name)

	cqImpl := m.hm.ClusterQueue(cqName)
	if cqImpl == nil {
		return ErrClusterQueueDoesNotExist
	}

	oldActive := cqImpl.Active()
	// TODO(#8): recreate heap based on a change of queueing policy.
	if err := cqImpl.Update(cq); err != nil {
		return err
	}
	m.hm.UpdateClusterQueueEdge(cqName, cq.Spec.CohortName)

	// TODO(#8): Selectively move workloads based on the exact event.
	// If any workload becomes admissible or the queue becomes active.
	if (specUpdated && m.requeueWorkloadsCQ(ctx, cqImpl)) || (!oldActive && cqImpl.Active()) {
		m.reportPendingWorkloads(cqName, cqImpl)
		if features.Enabled(features.LocalQueueMetrics) {
			for _, q := range m.localQueues {
				if q.ClusterQueue == cqName {
					m.reportLQPendingWorkloads(q)
				}
			}
		}
		m.Broadcast()
	}
	return nil
}

func (m *Manager) RebuildClusterQueue(cq *kueue.ClusterQueue, lqName string) error {
	m.Lock()
	defer m.Unlock()
	cqImpl := m.hm.ClusterQueue(kueue.ClusterQueueReference(cq.Name))
	if cqImpl == nil {
		return ErrClusterQueueDoesNotExist
	}
	cqImpl.RebuildLocalQueue(lqName)
	return nil
}

func (m *Manager) DeleteClusterQueue(cq *kueue.ClusterQueue) {
	m.Lock()
	defer m.Unlock()
	cqImpl := m.hm.ClusterQueue(kueue.ClusterQueueReference(cq.Name))
	if cqImpl == nil {
		return
	}
	m.hm.DeleteClusterQueue(kueue.ClusterQueueReference(cq.Name))
	metrics.ClearClusterQueueMetrics(cq.Name)
}

func (m *Manager) DefaultLocalQueueExist(namespace string) bool {
	m.Lock()
	defer m.Unlock()

	_, ok := m.localQueues[queue.DefaultQueueKey(namespace)]
	return ok
}

func (m *Manager) AddLocalQueue(ctx context.Context, q *kueue.LocalQueue) error {
	m.Lock()
	defer m.Unlock()

	key := queue.Key(q)
	if _, ok := m.localQueues[key]; ok {
		return fmt.Errorf("queue %q already exists", q.Name)
	}
	qImpl := newLocalQueue(q)
	m.localQueues[key] = qImpl

	if cq := m.hm.ClusterQueue(qImpl.ClusterQueue); cq != nil {
		cq.addLocalQueue(key)
	}

	// Iterate through existing workloads, as workloads corresponding to this
	// queue might have been added earlier.
	var workloads kueue.WorkloadList
	if err := m.client.List(ctx, &workloads, client.MatchingFields{utilindexer.WorkloadQueueKey: q.Name}, client.InNamespace(q.Namespace)); err != nil {
		return fmt.Errorf("listing workloads that match the queue: %w", err)
	}
	for _, w := range workloads.Items {
		if !workload.IsActive(&w) || workload.HasQuotaReservation(&w) {
			continue
		}

		if features.Enabled(features.DynamicResourceAllocation) && workload.HasDRA(&w) {
			if m.draReconcileChannel != nil {
				m.draReconcileChannel <- event.TypedGenericEvent[*kueue.Workload]{Object: &w}
				log := ctrl.LoggerFrom(ctx).WithValues("workload", klog.KObj(&w))
				log.V(4).Info("Sent DRA workload to reconcile channel due to LocalQueue creation")
			}
			continue
		}

		workload.AdjustResources(ctx, m.client, &w)

		m.assignWorkload(workload.Key(&w), workload.NewInfo(&w, m.workloadInfoOptions...), key, qImpl)
	}
	cq := m.hm.ClusterQueue(qImpl.ClusterQueue)
	if cq != nil && cq.AddFromLocalQueue(qImpl) {
		m.Broadcast()
	}
	return nil
}

func (m *Manager) UpdateLocalQueue(log logr.Logger, q *kueue.LocalQueue) error {
	m.Lock()
	defer m.Unlock()
	qImpl, ok := m.localQueues[queue.Key(q)]
	if !ok {
		return ErrLocalQueueDoesNotExistOrInactive
	}
	if qImpl.ClusterQueue != q.Spec.ClusterQueue {
		oldCQ := m.hm.ClusterQueue(qImpl.ClusterQueue)
		if oldCQ != nil {
			oldCQ.DeleteFromLocalQueue(log, qImpl)
			oldCQ.deleteLocalQueue(queue.Key(q))
		}
		newCQ := m.hm.ClusterQueue(q.Spec.ClusterQueue)
		if newCQ != nil {
			newCQ.AddFromLocalQueue(qImpl)
			newCQ.addLocalQueue(queue.Key(q))
			m.Broadcast()
		}
	}
	qImpl.update(q)
	return nil
}

func (m *Manager) DeleteLocalQueue(log logr.Logger, q *kueue.LocalQueue) {
	m.Lock()
	defer m.Unlock()
	key := queue.Key(q)
	qImpl := m.localQueues[key]
	if qImpl == nil {
		return
	}
	cq := m.hm.ClusterQueue(qImpl.ClusterQueue)
	if cq != nil {
		cq.DeleteFromLocalQueue(log, qImpl)
		cq.deleteLocalQueue(key)
	}
	if features.Enabled(features.LocalQueueMetrics) {
		namespace, lqName := queue.MustParseLocalQueueReference(key)
		metrics.ClearLocalQueueMetrics(metrics.LocalQueueReference{
			Name:      lqName,
			Namespace: namespace,
		})
	}
	delete(m.localQueues, key)
}

func (m *Manager) PendingWorkloads(q *kueue.LocalQueue) (int32, error) {
	m.RLock()
	defer m.RUnlock()

	qImpl, ok := m.localQueues[queue.Key(q)]
	if !ok {
		return 0, ErrLocalQueueDoesNotExistOrInactive
	}

	return int32(len(qImpl.items)), nil
}

func (m *Manager) Pending(cq *kueue.ClusterQueue) (int, error) {
	m.RLock()
	defer m.RUnlock()

	cqImpl := m.hm.ClusterQueue(kueue.ClusterQueueReference(cq.Name))
	if cqImpl == nil {
		return 0, ErrClusterQueueDoesNotExist
	}

	return cqImpl.PendingTotal(), nil
}

func (m *Manager) QueueForWorkloadExists(wl *kueue.Workload) bool {
	m.RLock()
	defer m.RUnlock()
	_, ok := m.localQueues[queue.KeyFromWorkload(wl)]
	return ok
}

// ClusterQueueForWorkload returns the name of the ClusterQueue where the
// workload should be queued and whether it exists.
// Returns empty string if the queue doesn't exist.
func (m *Manager) ClusterQueueForWorkload(wl *kueue.Workload) (kueue.ClusterQueueReference, bool) {
	m.RLock()
	defer m.RUnlock()
	q, ok := m.localQueues[queue.KeyFromWorkload(wl)]
	if !ok {
		return "", false
	}
	ok = m.hm.ClusterQueue(q.ClusterQueue) != nil
	return q.ClusterQueue, ok
}

// AddOrUpdateWorkload adds or updates workload to the corresponding queue.
// Returns whether the queue existed.
func (m *Manager) AddOrUpdateWorkload(log logr.Logger, w *kueue.Workload, opts ...workload.InfoOption) error {
	m.Lock()
	defer m.Unlock()
	return m.AddOrUpdateWorkloadWithoutLock(log, w, opts...)
}

func (m *Manager) AddOrUpdateWorkloadWithoutLock(log logr.Logger, w *kueue.Workload, opts ...workload.InfoOption) error {
	if !workload.IsActive(w) {
		return fmt.Errorf("workload %q is inactive and can't be added to a LocalQueue", w.Name)
	}
	if workload.HasQuotaReservation(w) {
		return fmt.Errorf("workload %q already has quota reserved and can't be added to a LocalQueue", w.Name)
	}

	qKey := queue.KeyFromWorkload(w)

	m.deleteWorkloadFromQueuesIfReassigned(log, w, qKey)

	q := m.localQueues[qKey]
	if q == nil {
		return ErrLocalQueueDoesNotExistOrInactive
	}
	allOptions := append(m.workloadInfoOptions, opts...)
	wInfo := workload.NewInfo(w, allOptions...)

	m.assignWorkload(workload.Key(w), wInfo, qKey, q)

	cq := m.hm.ClusterQueue(q.ClusterQueue)
	if cq == nil {
		return ErrClusterQueueDoesNotExist
	}
	cq.PushOrUpdate(wInfo)
	if features.Enabled(features.LocalQueueMetrics) {
		m.reportLQPendingWorkloads(q)
	}
	m.reportPendingWorkloads(q.ClusterQueue, cq)
	m.Broadcast()
	log.V(5).Info("Added/updated workload in queues; Broadcast successful.")
	return nil
}

// RequeueWorkload requeues the workload ensuring that the queue and the
// workload still exist in the client cache and not admitted. It won't
// requeue if the workload is already in the queue (possible if the workload was updated).
func (m *Manager) RequeueWorkload(ctx context.Context, log logr.Logger, info *workload.Info, reason RequeueReason) bool {
	m.Lock()
	defer m.Unlock()

	var w kueue.Workload
	// Always get the newest workload to avoid requeuing the out-of-date obj.
	err := m.client.Get(ctx, client.ObjectKeyFromObject(info.Obj), &w)
	// Since the client is cached, the only possible error is NotFound
	if apierrors.IsNotFound(err) || workload.HasQuotaReservation(&w) {
		return false
	}

	qKey := queue.KeyFromWorkload(&w)
	wlKey := workload.Key(&w)
	m.deleteWorkloadFromQueuesIfReassigned(log, info.Obj, qKey)

	q := m.localQueues[qKey]
	if q == nil {
		return false
	}
	info.Update(&w)

	m.assignWorkload(wlKey, info, qKey, q)

	cq := m.hm.ClusterQueue(q.ClusterQueue)
	if cq == nil {
		return false
	}

	added := cq.RequeueIfNotPresent(ctx, info, reason)
	m.reportPendingWorkloads(q.ClusterQueue, cq)
	if features.Enabled(features.LocalQueueMetrics) {
		m.reportLQPendingWorkloads(q)
	}
	if added {
		m.Broadcast()
	}
	return added
}

func (m *Manager) assignWorkload(wlKey workload.Reference, wlInfo *workload.Info, qKey queue.LocalQueueReference, q *LocalQueue) {
	m.assignedWorkloads[wlKey] = qKey
	q.AddOrUpdate(wlInfo)
}

func (m *Manager) DeleteWorkload(log logr.Logger, wl *kueue.Workload) {
	m.Lock()
	defer m.Unlock()
	m.deleteWorkloadFromAssignedQueues(log, wl)
	m.DeleteSecondPassWithoutLock(wl)
}

func (m *Manager) deleteWorkloadFromQueuesIfReassigned(log logr.Logger, wl *kueue.Workload, actualQueue queue.LocalQueueReference) {
	assignedQueue, assigned := m.assignedWorkloads[workload.Key(wl)]
	if assigned && assignedQueue != actualQueue {
		m.deleteWorkloadFromAssignedQueues(log, wl)
	}
}

func (m *Manager) deleteWorkloadFromAssignedQueues(log logr.Logger, wl *kueue.Workload) {
	wlKey := workload.Key(wl)
	qKey, ok := m.assignedWorkloads[wlKey]
	if !ok {
		return
	}

	q := m.localQueues[qKey]
	if q == nil {
		delete(m.assignedWorkloads, wlKey)
		return
	}
	delete(q.items, wlKey)

	cq := m.hm.ClusterQueue(q.ClusterQueue)
	if cq != nil {
		cq.Delete(log, wl)
		m.reportPendingWorkloads(q.ClusterQueue, cq)
	}

	delete(m.assignedWorkloads, wlKey)

	if features.Enabled(features.LocalQueueMetrics) {
		m.reportLQPendingWorkloads(q)
	}
}

// QueueAssociatedInadmissibleWorkloadsAfter requeues into the heaps all
// previously inadmissible workloads in the same ClusterQueue and cohort (if
// they exist) as the provided admitted workload to the heaps.
// An optional action can be executed at the beginning of the function,
// while holding the lock, to provide atomicity with the operations in the
// queues.
func (m *Manager) QueueAssociatedInadmissibleWorkloadsAfter(ctx context.Context, w *kueue.Workload, action func()) {
	m.Lock()
	defer m.Unlock()
	if action != nil {
		action()
	}

	q := m.localQueues[queue.KeyFromWorkload(w)]
	if q == nil {
		return
	}
	cq := m.hm.ClusterQueue(q.ClusterQueue)
	if cq == nil {
		return
	}

	if m.requeueWorkloadsCQ(ctx, cq) {
		m.Broadcast()
	}
}

// QueueInadmissibleWorkloads moves all inadmissibleWorkloads in
// corresponding ClusterQueues to heap. If at least one workload queued,
// we will broadcast the event.
func (m *Manager) QueueInadmissibleWorkloads(ctx context.Context, cqNames sets.Set[kueue.ClusterQueueReference]) {
	m.Lock()
	defer m.Unlock()
	if len(cqNames) == 0 {
		return
	}

	var queued bool
	for name := range cqNames {
		cq := m.hm.ClusterQueue(name)
		if cq == nil {
			continue
		}
		if m.requeueWorkloadsCQ(ctx, cq) {
			queued = true
		}
	}

	if queued {
		m.Broadcast()
	}
}

// requeueWorkloadsCQ moves all workloads in the same
// cohort with this ClusterQueue from inadmissibleWorkloads to heap. If the
// cohort of this ClusterQueue is empty, it just moves all workloads in this
// ClusterQueue. If at least one workload is moved, returns true, otherwise
// returns false.
// The events listed below could make workloads in the same cohort admissible.
// Then requeueWorkloadsCQ need to be invoked.
// 1. delete events for any admitted workload in the cohort.
// 2. add events of any cluster queue in the cohort.
// 3. update events of any cluster queue in the cohort.
// 4. update of cohort.
//
// WARNING: must hold a read-lock on the manager when calling,
// or otherwise risk encountering an infinite loop if a Cohort
// cycle is introduced.
func (m *Manager) requeueWorkloadsCQ(ctx context.Context, cq *ClusterQueue) bool {
	if cq.HasParent() {
		return m.requeueWorkloadsCohort(ctx, cq.Parent())
	}
	return cq.QueueInadmissibleWorkloads(ctx, m.client)
}

// moveWorkloadsCohorts checks for a cycle, the moves all inadmissible
// workloads in the Cohort tree. If a cycle exists, or no workloads were
// moved, it returns false.
//
// WARNING: must hold a read-lock on the manager when calling,
// or otherwise risk encountering an infinite loop if a Cohort
// cycle is introduced.
func (m *Manager) requeueWorkloadsCohort(ctx context.Context, cohort *cohort) bool {
	log := ctrl.LoggerFrom(ctx)

	if hierarchy.HasCycle(cohort) {
		log.V(2).Info("Attempted to move workloads from Cohort which has cycle", "cohort", cohort.GetName())
		return false
	}
	root := cohort.getRootUnsafe()
	log.V(2).Info("Attempting to move workloads", "cohort", cohort.Name, "root", root.Name)
	return requeueWorkloadsCohortSubtree(ctx, m, root)
}

func requeueWorkloadsCohortSubtree(ctx context.Context, m *Manager, cohort *cohort) bool {
	queued := false
	for _, clusterQueue := range cohort.ChildCQs() {
		queued = clusterQueue.QueueInadmissibleWorkloads(ctx, m.client) || queued
	}
	for _, childCohort := range cohort.ChildCohorts() {
		queued = requeueWorkloadsCohortSubtree(ctx, m, childCohort) || queued
	}
	return queued
}

// UpdateWorkload updates the workload to the corresponding queue or adds it if
// it didn't exist. Returns whether the queue existed.
func (m *Manager) UpdateWorkload(log logr.Logger, w *kueue.Workload, opts ...workload.InfoOption) error {
	m.Lock()
	defer m.Unlock()
<<<<<<< HEAD
=======
	if oldW.Spec.QueueName != w.Spec.QueueName {
		m.deleteWorkloadFromQueueAndClusterQueue(log, w, queue.KeyFromWorkload(oldW))
	}
>>>>>>> 65a1a418
	return m.AddOrUpdateWorkloadWithoutLock(log, w, opts...)
}

// CleanUpOnContext tracks the context. When closed, it wakes routines waiting
// on elements to be available. It should be called before doing any calls to
// Heads.
func (m *Manager) CleanUpOnContext(ctx context.Context) {
	<-ctx.Done()
	m.Broadcast()
}

// Heads returns the heads of the queues, along with their associated ClusterQueue.
// It blocks if the queues empty until they have elements or the context terminates.
func (m *Manager) Heads(ctx context.Context) []workload.Info {
	m.Lock()
	defer m.Unlock()
	log := ctrl.LoggerFrom(ctx)
	for {
		workloads := m.heads()
		log.V(3).Info("Obtained ClusterQueue heads", "count", len(workloads))
		if len(workloads) != 0 {
			return workloads
		}
		select {
		case <-ctx.Done():
			return nil
		default:
			m.cond.Wait()
		}
	}
}

func (m *Manager) heads() []workload.Info {
	workloads := m.secondPassQueue.takeAllReady()
	for cqName, cq := range m.hm.ClusterQueues() {
		// Cache might be nil in tests, if cache is nil, we'll skip the check.
		if m.statusChecker != nil && !m.statusChecker.ClusterQueueActive(cqName) {
			continue
		}
		wl := cq.Pop()
		m.reportPendingWorkloads(cqName, cq)
		if wl == nil {
			continue
		}
		wlKey := workload.Key(wl.Obj)
		wlCopy := *wl
		wlCopy.ClusterQueue = cqName
		workloads = append(workloads, wlCopy)

		qKey := m.assignedWorkloads[wlKey]
		q := m.localQueues[qKey]
		delete(q.items, wlKey)
		delete(m.assignedWorkloads, wlKey)

		if features.Enabled(features.LocalQueueMetrics) {
			m.reportLQPendingWorkloads(q)
		}
	}
	return workloads
}

func (m *Manager) Broadcast() {
	m.cond.Broadcast()
}

func (m *Manager) reportLQPendingWorkloads(lq *LocalQueue) {
	var active, inadmissible int
	if cq := m.getClusterQueueLockless(lq.ClusterQueue); cq != nil {
		active, inadmissible = cq.PendingInLocalQueue(lq.Key)
	}
	if m.statusChecker != nil && !m.statusChecker.ClusterQueueActive(lq.ClusterQueue) {
		inadmissible += active
		active = 0
	}
	namespace, lqName := queue.MustParseLocalQueueReference(lq.Key)
	metrics.ReportLocalQueuePendingWorkloads(metrics.LocalQueueReference{
		Name:      lqName,
		Namespace: namespace,
	}, active, inadmissible)
}

func (m *Manager) reportPendingWorkloads(cqName kueue.ClusterQueueReference, cq *ClusterQueue) {
	active, inadmissible := cq.Pending()
	if m.statusChecker != nil && !m.statusChecker.ClusterQueueActive(cqName) {
		inadmissible += active
		active = 0
	}
	metrics.ReportPendingWorkloads(cqName, active, inadmissible)
}

func (m *Manager) GetClusterQueueNames() []kueue.ClusterQueueReference {
	m.RLock()
	defer m.RUnlock()
	return m.hm.ClusterQueuesNames()
}

func (m *Manager) getClusterQueue(cqName kueue.ClusterQueueReference) *ClusterQueue {
	m.RLock()
	defer m.RUnlock()
	return m.getClusterQueueLockless(cqName)
}

func (m *Manager) getClusterQueueLockless(cqName kueue.ClusterQueueReference) *ClusterQueue {
	return m.hm.ClusterQueue(cqName)
}

func (m *Manager) PendingWorkloadsInfo(cqName kueue.ClusterQueueReference) []*workload.Info {
	cq := m.getClusterQueue(cqName)
	if cq == nil {
		return nil
	}
	return cq.Snapshot()
}

// ClusterQueueFromLocalQueue returns ClusterQueue name and whether it's found,
// given a QueueKey(namespace/localQueueName) as the parameter
func (m *Manager) ClusterQueueFromLocalQueue(localQueueKey queue.LocalQueueReference) (kueue.ClusterQueueReference, bool) {
	m.RLock()
	defer m.RUnlock()
	if lq, ok := m.localQueues[localQueueKey]; ok {
		return lq.ClusterQueue, true
	}
	return "", false
}

// DeleteSecondPassWithoutLock deletes the pending workload from the second
// pass queue.
func (m *Manager) DeleteSecondPassWithoutLock(wl *kueue.Workload) {
	m.secondPassQueue.deleteByKey(workload.Key(wl))
}

// QueueSecondPassIfNeeded queues for the second pass of scheduling with exponential
// delay.
func (m *Manager) QueueSecondPassIfNeeded(ctx context.Context, w *kueue.Workload, iteration int) bool {
	if workload.NeedsSecondPass(w) {
		iteration++
		delay := m.secondPassQueue.nextDelay(iteration)
		log := ctrl.LoggerFrom(ctx)
		log.V(3).Info("Workload pre-queued for second pass (with backoff)", "workload", workload.Key(w), "delay", delay)
		m.secondPassQueue.prequeue(w)
		m.clock.AfterFunc(delay, func() {
			m.queueSecondPass(ctx, w, iteration)
		})
		return true
	}
	return false
}

func (m *Manager) queueSecondPass(ctx context.Context, w *kueue.Workload, iteration int) {
	m.Lock()
	defer m.Unlock()

	log := ctrl.LoggerFrom(ctx)
	wInfo := workload.NewInfo(w, m.workloadInfoOptions...)
	wInfo.SecondPassIteration = iteration
	if m.secondPassQueue.queue(wInfo) {
		log.V(3).Info("Workload queued for second pass of scheduling", "workload", workload.Key(w))
		m.Broadcast()
	}
}

type WorkloadUpdateWatcher interface {
	NotifyWorkloadUpdate(oldWl, newWl *kueue.Workload)
}

func (m *Manager) NotifyWorkloadUpdateWatchers(oldWorkload, newWorkload *kueue.Workload) {
	for _, watcher := range m.workloadUpdateWatchers {
		watcher.NotifyWorkloadUpdate(oldWorkload, newWorkload)
	}
}

func (m *Manager) AddWorkloadUpdateWatcher(watcher WorkloadUpdateWatcher) {
	m.workloadUpdateWatchers = append(m.workloadUpdateWatchers, watcher)
}<|MERGE_RESOLUTION|>--- conflicted
+++ resolved
@@ -679,12 +679,6 @@
 func (m *Manager) UpdateWorkload(log logr.Logger, w *kueue.Workload, opts ...workload.InfoOption) error {
 	m.Lock()
 	defer m.Unlock()
-<<<<<<< HEAD
-=======
-	if oldW.Spec.QueueName != w.Spec.QueueName {
-		m.deleteWorkloadFromQueueAndClusterQueue(log, w, queue.KeyFromWorkload(oldW))
-	}
->>>>>>> 65a1a418
 	return m.AddOrUpdateWorkloadWithoutLock(log, w, opts...)
 }
 
