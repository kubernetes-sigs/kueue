/*
Copyright The Kubernetes Authors.

Licensed under the Apache License, Version 2.0 (the "License");
you may not use this file except in compliance with the License.
You may obtain a copy of the License at

    http://www.apache.org/licenses/LICENSE-2.0

Unless required by applicable law or agreed to in writing, software
distributed under the License is distributed on an "AS IS" BASIS,
WITHOUT WARRANTIES OR CONDITIONS OF ANY KIND, either express or implied.
See the License for the specific language governing permissions and
limitations under the License.
*/

package queue

import (
	"context"
	"errors"
	"fmt"
	"sync"

	"github.com/go-logr/logr"
	apierrors "k8s.io/apimachinery/pkg/api/errors"
	"k8s.io/apimachinery/pkg/util/sets"
	"k8s.io/klog/v2"
	"k8s.io/utils/clock"
	ctrl "sigs.k8s.io/controller-runtime"
	"sigs.k8s.io/controller-runtime/pkg/client"
	"sigs.k8s.io/controller-runtime/pkg/event"

	config "sigs.k8s.io/kueue/apis/config/v1beta2"
	kueue "sigs.k8s.io/kueue/apis/kueue/v1beta2"
	"sigs.k8s.io/kueue/pkg/cache/hierarchy"
	queueafs "sigs.k8s.io/kueue/pkg/cache/queue/afs"
	utilindexer "sigs.k8s.io/kueue/pkg/controller/core/indexer"
	"sigs.k8s.io/kueue/pkg/features"
	"sigs.k8s.io/kueue/pkg/metrics"
	afs "sigs.k8s.io/kueue/pkg/util/admissionfairsharing"
	"sigs.k8s.io/kueue/pkg/util/queue"
	"sigs.k8s.io/kueue/pkg/workload"
)

var (
	ErrLocalQueueDoesNotExistOrInactive = errors.New("localQueue doesn't exist or inactive")
	ErrClusterQueueDoesNotExist         = errors.New("clusterQueue doesn't exist")
	errClusterQueueAlreadyExists        = errors.New("clusterQueue already exists")
)

// Option configures the manager.
type Option func(*Manager)

// WithClock allows to specify a custom clock
func WithClock(c clock.WithDelayedExecution) Option {
	return func(m *Manager) {
		m.clock = c
	}
}

func WithAdmissionFairSharing(cfg *config.AdmissionFairSharing) Option {
	return func(m *Manager) {
		m.admissionFairSharingConfig = cfg
	}
}

// WithPodsReadyRequeuingTimestamp sets the timestamp that is used for ordering
// workloads that have been requeued due to the PodsReady condition.
func WithPodsReadyRequeuingTimestamp(ts config.RequeuingTimestamp) Option {
	return func(m *Manager) {
		m.workloadOrdering.PodsReadyRequeuingTimestamp = ts
	}
}

// WithExcludedResourcePrefixes sets the list of excluded resource prefixes
func WithExcludedResourcePrefixes(excludedPrefixes []string) Option {
	return func(m *Manager) {
		m.workloadInfoOptions = append(m.workloadInfoOptions, workload.WithExcludedResourcePrefixes(excludedPrefixes))
	}
}

// WithResourceTransformations sets the resource transformations.
func WithResourceTransformations(transforms []config.ResourceTransformation) Option {
	return func(m *Manager) {
		m.workloadInfoOptions = append(m.workloadInfoOptions, workload.WithResourceTransformations(transforms))
	}
}

// SetDRAReconcileChannel sets the DRA reconcile channel after manager creation.
func (m *Manager) SetDRAReconcileChannel(ch chan<- event.TypedGenericEvent[*kueue.Workload]) {
	m.draReconcileChannel = ch
	if ch != nil {
		ctrl.Log.WithName("queue-manager").Info("DRA reconcile channel connected")
	}
}

type TopologyUpdateWatcher interface {
	NotifyTopologyUpdate(oldTopology, newTopology *kueue.Topology)
}

type Manager struct {
	sync.RWMutex
	cond sync.Cond

	clock             clock.WithDelayedExecution
	client            client.Client
	statusChecker     StatusChecker
	localQueues       map[queue.LocalQueueReference]*LocalQueue
	assignedWorkloads map[workload.Reference]queue.LocalQueueReference

	workloadOrdering workload.Ordering

	workloadInfoOptions []workload.InfoOption

	hm hierarchy.Manager[*ClusterQueue, *cohort]

	topologyUpdateWatchers []TopologyUpdateWatcher

	admissionFairSharingConfig *config.AdmissionFairSharing
	secondPassQueue            *secondPassQueue

	AfsEntryPenalties      *queueafs.AfsEntryPenalties
	AfsConsumedResources   *queueafs.AfsConsumedResources
	workloadUpdateWatchers []WorkloadUpdateWatcher

	draReconcileChannel chan<- event.TypedGenericEvent[*kueue.Workload]
}

func NewManager(client client.Client, checker StatusChecker, options ...Option) *Manager {
	m := &Manager{
		clock:             realClock,
		client:            client,
		statusChecker:     checker,
		localQueues:       make(map[queue.LocalQueueReference]*LocalQueue),
		assignedWorkloads: make(map[workload.Reference]queue.LocalQueueReference),
		workloadOrdering: workload.Ordering{
			PodsReadyRequeuingTimestamp: config.EvictionTimestamp,
		},
		workloadInfoOptions: []workload.InfoOption{},
		hm:                  hierarchy.NewManager(newCohort),

		topologyUpdateWatchers: make([]TopologyUpdateWatcher, 0),
		secondPassQueue:        newSecondPassQueue(),
		AfsEntryPenalties:      queueafs.NewPenaltyMap(),
		AfsConsumedResources:   queueafs.NewAfsConsumedResources(),
	}
	for _, option := range options {
		option(m)
	}
	m.cond.L = &m.RWMutex
	return m
}

func (m *Manager) AddTopologyUpdateWatcher(watcher TopologyUpdateWatcher) {
	m.topologyUpdateWatchers = append(m.topologyUpdateWatchers, watcher)
}

func (m *Manager) NotifyTopologyUpdateWatchers(oldTopology, newTopology *kueue.Topology) {
	for _, watcher := range m.topologyUpdateWatchers {
		watcher.NotifyTopologyUpdate(oldTopology, newTopology)
	}
}

func (m *Manager) AddOrUpdateCohort(ctx context.Context, cohort *kueue.Cohort) {
	m.Lock()
	defer m.Unlock()
	cohortName := kueue.CohortReference(cohort.Name)

	m.hm.AddCohort(cohortName)
	m.hm.UpdateCohortEdge(cohortName, cohort.Spec.ParentName)
	if m.requeueWorkloadsCohort(ctx, m.hm.Cohort(cohortName)) {
		m.Broadcast()
	}
}

func (m *Manager) DeleteCohort(cohortName kueue.CohortReference) {
	m.Lock()
	defer m.Unlock()
	m.hm.DeleteCohort(cohortName)
}

func (m *Manager) AddClusterQueue(ctx context.Context, cq *kueue.ClusterQueue) error {
	m.Lock()
	defer m.Unlock()

	if cq := m.hm.ClusterQueue(kueue.ClusterQueueReference(cq.Name)); cq != nil {
		return errClusterQueueAlreadyExists
	}

	var afsEntryPenalties *queueafs.AfsEntryPenalties
	var afsConsumedResources *queueafs.AfsConsumedResources
	if afs.Enabled(m.admissionFairSharingConfig) {
		afsEntryPenalties = m.AfsEntryPenalties
		afsConsumedResources = m.AfsConsumedResources
	}
	cqImpl, err := newClusterQueue(ctx, m.client, cq, m.workloadOrdering, m.admissionFairSharingConfig, afsEntryPenalties, afsConsumedResources)
	if err != nil {
		return err
	}
	m.hm.AddClusterQueue(cqImpl)
	m.hm.UpdateClusterQueueEdge(kueue.ClusterQueueReference(cq.Name), cq.Spec.CohortName)

	// Iterate through existing queues, as queues corresponding to this cluster
	// queue might have been added earlier.
	var queues kueue.LocalQueueList
	if err := m.client.List(ctx, &queues, client.MatchingFields{utilindexer.QueueClusterQueueKey: cq.Name}); err != nil {
		return fmt.Errorf("listing queues pointing to the cluster queue: %w", err)
	}
	addedWorkloads := false
	for _, q := range queues.Items {
		qImpl := m.localQueues[queue.Key(&q)]
		if qImpl != nil {
			added := cqImpl.AddFromLocalQueue(qImpl)
			addedWorkloads = addedWorkloads || added
			cqImpl.addLocalQueue(queue.Key(&q))
		}
	}

	queued := m.requeueWorkloadsCQ(ctx, cqImpl)
	m.reportPendingWorkloads(kueue.ClusterQueueReference(cq.Name), cqImpl)

	// needs to be iterated over again here incase inadmissible workloads were added by requeueWorkloadsCQ
	if features.Enabled(features.LocalQueueMetrics) {
		for _, q := range queues.Items {
			qImpl := m.localQueues[queue.Key(&q)]
			if qImpl != nil {
				m.reportLQPendingWorkloads(qImpl)
			}
		}
	}

	if queued || addedWorkloads {
		m.Broadcast()
	}
	return nil
}

func (m *Manager) UpdateClusterQueue(ctx context.Context, cq *kueue.ClusterQueue, specUpdated bool) error {
	m.Lock()
	defer m.Unlock()
	cqName := kueue.ClusterQueueReference(cq.Name)

	cqImpl := m.hm.ClusterQueue(cqName)
	if cqImpl == nil {
		return ErrClusterQueueDoesNotExist
	}

	oldActive := cqImpl.Active()
	// TODO(#8): recreate heap based on a change of queueing policy.
	if err := cqImpl.Update(cq); err != nil {
		return err
	}
	m.hm.UpdateClusterQueueEdge(cqName, cq.Spec.CohortName)

	// TODO(#8): Selectively move workloads based on the exact event.
	// If any workload becomes admissible or the queue becomes active.
	if (specUpdated && m.requeueWorkloadsCQ(ctx, cqImpl)) || (!oldActive && cqImpl.Active()) {
		m.reportPendingWorkloads(cqName, cqImpl)
		if features.Enabled(features.LocalQueueMetrics) {
			for _, q := range m.localQueues {
				if q.ClusterQueue == cqName {
					m.reportLQPendingWorkloads(q)
				}
			}
		}
		m.Broadcast()
	}
	return nil
}

func (m *Manager) RebuildClusterQueue(cq *kueue.ClusterQueue, lqName string) error {
	m.Lock()
	defer m.Unlock()
	cqImpl := m.hm.ClusterQueue(kueue.ClusterQueueReference(cq.Name))
	if cqImpl == nil {
		return ErrClusterQueueDoesNotExist
	}
	cqImpl.RebuildLocalQueue(lqName)
	return nil
}

func (m *Manager) DeleteClusterQueue(cq *kueue.ClusterQueue) {
	m.Lock()
	defer m.Unlock()
	cqImpl := m.hm.ClusterQueue(kueue.ClusterQueueReference(cq.Name))
	if cqImpl == nil {
		return
	}
	m.hm.DeleteClusterQueue(kueue.ClusterQueueReference(cq.Name))
	metrics.ClearClusterQueueMetrics(cq.Name)
}

func (m *Manager) DefaultLocalQueueExist(namespace string) bool {
	m.Lock()
	defer m.Unlock()

	_, ok := m.localQueues[queue.DefaultQueueKey(namespace)]
	return ok
}

func (m *Manager) AddLocalQueue(ctx context.Context, q *kueue.LocalQueue) error {
	m.Lock()
	defer m.Unlock()

	key := queue.Key(q)
	if _, ok := m.localQueues[key]; ok {
		return fmt.Errorf("queue %q already exists", q.Name)
	}
	qImpl := newLocalQueue(q)
	m.localQueues[key] = qImpl

	if cq := m.hm.ClusterQueue(qImpl.ClusterQueue); cq != nil {
		cq.addLocalQueue(key)
	}

	// Iterate through existing workloads, as workloads corresponding to this
	// queue might have been added earlier.
	var workloads kueue.WorkloadList
	if err := m.client.List(ctx, &workloads, client.MatchingFields{utilindexer.WorkloadQueueKey: q.Name}, client.InNamespace(q.Namespace)); err != nil {
		return fmt.Errorf("listing workloads that match the queue: %w", err)
	}
	for _, w := range workloads.Items {
		if !workload.IsActive(&w) || workload.HasQuotaReservation(&w) {
			continue
		}

		if features.Enabled(features.DynamicResourceAllocation) && workload.HasDRA(&w) {
			if m.draReconcileChannel != nil {
				m.draReconcileChannel <- event.TypedGenericEvent[*kueue.Workload]{Object: &w}
				log := ctrl.LoggerFrom(ctx).WithValues("workload", klog.KObj(&w))
				log.V(4).Info("Sent DRA workload to reconcile channel due to LocalQueue creation")
			}
			continue
		}

		workload.AdjustResources(ctx, m.client, &w)

		m.assignWorkload(workload.Key(&w), workload.NewInfo(&w, m.workloadInfoOptions...), key, qImpl)
	}
	cq := m.hm.ClusterQueue(qImpl.ClusterQueue)
	if cq != nil && cq.AddFromLocalQueue(qImpl) {
		m.Broadcast()
	}
	return nil
}

func (m *Manager) UpdateLocalQueue(log logr.Logger, q *kueue.LocalQueue) error {
	m.Lock()
	defer m.Unlock()
	qImpl, ok := m.localQueues[queue.Key(q)]
	if !ok {
		return ErrLocalQueueDoesNotExistOrInactive
	}
	if qImpl.ClusterQueue != q.Spec.ClusterQueue {
		oldCQ := m.hm.ClusterQueue(qImpl.ClusterQueue)
		if oldCQ != nil {
			oldCQ.DeleteFromLocalQueue(log, qImpl)
			oldCQ.deleteLocalQueue(queue.Key(q))
		}
		newCQ := m.hm.ClusterQueue(q.Spec.ClusterQueue)
		if newCQ != nil {
			newCQ.AddFromLocalQueue(qImpl)
			newCQ.addLocalQueue(queue.Key(q))
			m.Broadcast()
		}
	}
	qImpl.update(q)
	return nil
}

func (m *Manager) DeleteLocalQueue(log logr.Logger, q *kueue.LocalQueue) {
	m.Lock()
	defer m.Unlock()
	key := queue.Key(q)
	qImpl := m.localQueues[key]
	if qImpl == nil {
		return
	}
	cq := m.hm.ClusterQueue(qImpl.ClusterQueue)
	if cq != nil {
		cq.DeleteFromLocalQueue(log, qImpl)
		cq.deleteLocalQueue(key)
	}
	if features.Enabled(features.LocalQueueMetrics) {
		namespace, lqName := queue.MustParseLocalQueueReference(key)
		metrics.ClearLocalQueueMetrics(metrics.LocalQueueReference{
			Name:      lqName,
			Namespace: namespace,
		})
	}
	delete(m.localQueues, key)
}

func (m *Manager) PendingWorkloads(q *kueue.LocalQueue) (int32, error) {
	m.RLock()
	defer m.RUnlock()

	qImpl, ok := m.localQueues[queue.Key(q)]
	if !ok {
		return 0, ErrLocalQueueDoesNotExistOrInactive
	}

	return int32(len(qImpl.items)), nil
}

func (m *Manager) Pending(cq *kueue.ClusterQueue) (int, error) {
	m.RLock()
	defer m.RUnlock()

	cqImpl := m.hm.ClusterQueue(kueue.ClusterQueueReference(cq.Name))
	if cqImpl == nil {
		return 0, ErrClusterQueueDoesNotExist
	}

	return cqImpl.PendingTotal(), nil
}

func (m *Manager) QueueForWorkloadExists(wl *kueue.Workload) bool {
	m.RLock()
	defer m.RUnlock()
	_, ok := m.localQueues[queue.KeyFromWorkload(wl)]
	return ok
}

// ClusterQueueForWorkload returns the name of the ClusterQueue where the
// workload should be queued and whether it exists.
// Returns empty string if the queue doesn't exist.
func (m *Manager) ClusterQueueForWorkload(wl *kueue.Workload) (kueue.ClusterQueueReference, bool) {
	m.RLock()
	defer m.RUnlock()
	q, ok := m.localQueues[queue.KeyFromWorkload(wl)]
	if !ok {
		return "", false
	}
	ok = m.hm.ClusterQueue(q.ClusterQueue) != nil
	return q.ClusterQueue, ok
}

// AddOrUpdateWorkload adds or updates workload to the corresponding queue.
// Returns whether the queue existed.
func (m *Manager) AddOrUpdateWorkload(log logr.Logger, w *kueue.Workload, opts ...workload.InfoOption) error {
	m.Lock()
	defer m.Unlock()
	return m.AddOrUpdateWorkloadWithoutLock(log, w, opts...)
}

<<<<<<< HEAD
func (m *Manager) AddOrUpdateWorkloadWithoutLock(log logr.Logger, w *kueue.Workload, opts ...workload.InfoOption) error {
=======
func (m *Manager) AddOrUpdateWorkloadWithoutLock(w *kueue.Workload, opts ...workload.InfoOption) error {
>>>>>>> 696c6770
	if !workload.IsActive(w) {
		return fmt.Errorf("workload %q is inactive and can't be added to a LocalQueue", w.Name)
	}
	if workload.HasQuotaReservation(w) {
		return fmt.Errorf("workload %q already has quota reserved and can't be added to a LocalQueue", w.Name)
	}
<<<<<<< HEAD

	wlKey := workload.Key(w)
=======
>>>>>>> 696c6770
	qKey := queue.KeyFromWorkload(w)

	m.deleteWorkloadFromQueuesIfReassigned(log, w, qKey)

	q := m.localQueues[qKey]
	if q == nil {
		return ErrLocalQueueDoesNotExistOrInactive
	}
	allOptions := append(m.workloadInfoOptions, opts...)
	wInfo := workload.NewInfo(w, allOptions...)

	m.assignWorkload(wlKey, wInfo, qKey, q)

	cq := m.hm.ClusterQueue(q.ClusterQueue)
	if cq == nil {
		return ErrClusterQueueDoesNotExist
	}
	cq.PushOrUpdate(wInfo)
	if features.Enabled(features.LocalQueueMetrics) {
		m.reportLQPendingWorkloads(q)
	}
	m.reportPendingWorkloads(q.ClusterQueue, cq)
	m.Broadcast()
	return nil
}

// RequeueWorkload requeues the workload ensuring that the queue and the
// workload still exist in the client cache and not admitted. It won't
// requeue if the workload is already in the queue (possible if the workload was updated).
func (m *Manager) RequeueWorkload(ctx context.Context, log logr.Logger, info *workload.Info, reason RequeueReason) bool {
	m.Lock()
	defer m.Unlock()

	var w kueue.Workload
	// Always get the newest workload to avoid requeuing the out-of-date obj.
	err := m.client.Get(ctx, client.ObjectKeyFromObject(info.Obj), &w)
	// Since the client is cached, the only possible error is NotFound
	if apierrors.IsNotFound(err) || workload.HasQuotaReservation(&w) {
		return false
	}

	qKey := queue.KeyFromWorkload(&w)
	wlKey := workload.Key(&w)
	m.deleteWorkloadFromQueuesIfReassigned(log, info.Obj, qKey)

	q := m.localQueues[qKey]
	if q == nil {
		return false
	}
	info.Update(&w)

	m.assignWorkload(wlKey, info, qKey, q)

	cq := m.hm.ClusterQueue(q.ClusterQueue)
	if cq == nil {
		return false
	}

	added := cq.RequeueIfNotPresent(ctx, info, reason)
	m.reportPendingWorkloads(q.ClusterQueue, cq)
	if features.Enabled(features.LocalQueueMetrics) {
		m.reportLQPendingWorkloads(q)
	}
	if added {
		m.Broadcast()
	}
	return added
}

func (m *Manager) assignWorkload(wlKey workload.Reference, wlInfo *workload.Info, qKey queue.LocalQueueReference, q *LocalQueue) {
	m.assignedWorkloads[wlKey] = qKey
	q.AddOrUpdate(wlInfo)
}

func (m *Manager) DeleteWorkload(log logr.Logger, wl *kueue.Workload) {
	m.Lock()
	defer m.Unlock()
	m.deleteWorkloadFromAssignedQueues(log, wl)
	m.DeleteSecondPassWithoutLock(wl)
}

func (m *Manager) deleteWorkloadFromQueuesIfReassigned(log logr.Logger, wl *kueue.Workload, actualQueue queue.LocalQueueReference) {
	assignedQueue, assigned := m.assignedWorkloads[workload.Key(wl)]
	if assigned && assignedQueue != actualQueue {
		m.deleteWorkloadFromAssignedQueues(log, wl)
	}
}

func (m *Manager) deleteWorkloadFromAssignedQueues(log logr.Logger, wl *kueue.Workload) {
	wlKey := workload.Key(wl)
	qKey, ok := m.assignedWorkloads[wlKey]
	if !ok {
		return
	}

	q := m.localQueues[qKey]
	if q == nil {
		delete(m.assignedWorkloads, wlKey)
		return
	}
	delete(q.items, wlKey)

	cq := m.hm.ClusterQueue(q.ClusterQueue)
	if cq != nil {
		cq.Delete(log, wl)
		m.reportPendingWorkloads(q.ClusterQueue, cq)
	}

	delete(m.assignedWorkloads, wlKey)

	if features.Enabled(features.LocalQueueMetrics) {
		m.reportLQPendingWorkloads(q)
	}
}

// QueueAssociatedInadmissibleWorkloadsAfter requeues into the heaps all
// previously inadmissible workloads in the same ClusterQueue and cohort (if
// they exist) as the provided admitted workload to the heaps.
// An optional action can be executed at the beginning of the function,
// while holding the lock, to provide atomicity with the operations in the
// queues.
func (m *Manager) QueueAssociatedInadmissibleWorkloadsAfter(ctx context.Context, w *kueue.Workload, action func()) {
	m.Lock()
	defer m.Unlock()
	if action != nil {
		action()
	}

	q := m.localQueues[queue.KeyFromWorkload(w)]
	if q == nil {
		return
	}
	cq := m.hm.ClusterQueue(q.ClusterQueue)
	if cq == nil {
		return
	}

	if m.requeueWorkloadsCQ(ctx, cq) {
		m.Broadcast()
	}
}

// QueueInadmissibleWorkloads moves all inadmissibleWorkloads in
// corresponding ClusterQueues to heap. If at least one workload queued,
// we will broadcast the event.
func (m *Manager) QueueInadmissibleWorkloads(ctx context.Context, cqNames sets.Set[kueue.ClusterQueueReference]) {
	m.Lock()
	defer m.Unlock()
	if len(cqNames) == 0 {
		return
	}

	var queued bool
	for name := range cqNames {
		cq := m.hm.ClusterQueue(name)
		if cq == nil {
			continue
		}
		if m.requeueWorkloadsCQ(ctx, cq) {
			queued = true
		}
	}

	if queued {
		m.Broadcast()
	}
}

// requeueWorkloadsCQ moves all workloads in the same
// cohort with this ClusterQueue from inadmissibleWorkloads to heap. If the
// cohort of this ClusterQueue is empty, it just moves all workloads in this
// ClusterQueue. If at least one workload is moved, returns true, otherwise
// returns false.
// The events listed below could make workloads in the same cohort admissible.
// Then requeueWorkloadsCQ need to be invoked.
// 1. delete events for any admitted workload in the cohort.
// 2. add events of any cluster queue in the cohort.
// 3. update events of any cluster queue in the cohort.
// 4. update of cohort.
//
// WARNING: must hold a read-lock on the manager when calling,
// or otherwise risk encountering an infinite loop if a Cohort
// cycle is introduced.
func (m *Manager) requeueWorkloadsCQ(ctx context.Context, cq *ClusterQueue) bool {
	if cq.HasParent() {
		return m.requeueWorkloadsCohort(ctx, cq.Parent())
	}
	return cq.QueueInadmissibleWorkloads(ctx, m.client)
}

// moveWorkloadsCohorts checks for a cycle, the moves all inadmissible
// workloads in the Cohort tree. If a cycle exists, or no workloads were
// moved, it returns false.
//
// WARNING: must hold a read-lock on the manager when calling,
// or otherwise risk encountering an infinite loop if a Cohort
// cycle is introduced.
func (m *Manager) requeueWorkloadsCohort(ctx context.Context, cohort *cohort) bool {
	log := ctrl.LoggerFrom(ctx)

	if hierarchy.HasCycle(cohort) {
		log.V(2).Info("Attempted to move workloads from Cohort which has cycle", "cohort", cohort.GetName())
		return false
	}
	root := cohort.getRootUnsafe()
	log.V(2).Info("Attempting to move workloads", "cohort", cohort.Name, "root", root.Name)
	return requeueWorkloadsCohortSubtree(ctx, m, root)
}

func requeueWorkloadsCohortSubtree(ctx context.Context, m *Manager, cohort *cohort) bool {
	queued := false
	for _, clusterQueue := range cohort.ChildCQs() {
		queued = clusterQueue.QueueInadmissibleWorkloads(ctx, m.client) || queued
	}
	for _, childCohort := range cohort.ChildCohorts() {
		queued = requeueWorkloadsCohortSubtree(ctx, m, childCohort) || queued
	}
	return queued
}

// UpdateWorkload updates the workload to the corresponding queue or adds it if
// it didn't exist. Returns whether the queue existed.
func (m *Manager) UpdateWorkload(log logr.Logger, w *kueue.Workload, opts ...workload.InfoOption) error {
	m.Lock()
	defer m.Unlock()
	return m.AddOrUpdateWorkloadWithoutLock(log, w, opts...)
}

// CleanUpOnContext tracks the context. When closed, it wakes routines waiting
// on elements to be available. It should be called before doing any calls to
// Heads.
func (m *Manager) CleanUpOnContext(ctx context.Context) {
	<-ctx.Done()
	m.Broadcast()
}

// Heads returns the heads of the queues, along with their associated ClusterQueue.
// It blocks if the queues empty until they have elements or the context terminates.
func (m *Manager) Heads(ctx context.Context) []workload.Info {
	m.Lock()
	defer m.Unlock()
	log := ctrl.LoggerFrom(ctx)
	for {
		workloads := m.heads()
		log.V(3).Info("Obtained ClusterQueue heads", "count", len(workloads))
		if len(workloads) != 0 {
			return workloads
		}
		select {
		case <-ctx.Done():
			return nil
		default:
			m.cond.Wait()
		}
	}
}

func (m *Manager) heads() []workload.Info {
	workloads := m.secondPassQueue.takeAllReady()
	for cqName, cq := range m.hm.ClusterQueues() {
		// Cache might be nil in tests, if cache is nil, we'll skip the check.
		if m.statusChecker != nil && !m.statusChecker.ClusterQueueActive(cqName) {
			continue
		}
		wl := cq.Pop()
		m.reportPendingWorkloads(cqName, cq)
		if wl == nil {
			continue
		}
		wlKey := workload.Key(wl.Obj)
		wlCopy := *wl
		wlCopy.ClusterQueue = cqName
		workloads = append(workloads, wlCopy)

		qKey := m.assignedWorkloads[wlKey]
		q := m.localQueues[qKey]
		delete(q.items, wlKey)
		delete(m.assignedWorkloads, wlKey)

		if features.Enabled(features.LocalQueueMetrics) {
			m.reportLQPendingWorkloads(q)
		}
	}
	return workloads
}

func (m *Manager) Broadcast() {
	m.cond.Broadcast()
}

func (m *Manager) reportLQPendingWorkloads(lq *LocalQueue) {
	var active, inadmissible int
	if cq := m.getClusterQueueLockless(lq.ClusterQueue); cq != nil {
		active, inadmissible = cq.PendingInLocalQueue(lq.Key)
	}
	if m.statusChecker != nil && !m.statusChecker.ClusterQueueActive(lq.ClusterQueue) {
		inadmissible += active
		active = 0
	}
	namespace, lqName := queue.MustParseLocalQueueReference(lq.Key)
	metrics.ReportLocalQueuePendingWorkloads(metrics.LocalQueueReference{
		Name:      lqName,
		Namespace: namespace,
	}, active, inadmissible)
}

func (m *Manager) reportPendingWorkloads(cqName kueue.ClusterQueueReference, cq *ClusterQueue) {
	active, inadmissible := cq.Pending()
	if m.statusChecker != nil && !m.statusChecker.ClusterQueueActive(cqName) {
		inadmissible += active
		active = 0
	}
	metrics.ReportPendingWorkloads(cqName, active, inadmissible)
}

func (m *Manager) GetClusterQueueNames() []kueue.ClusterQueueReference {
	m.RLock()
	defer m.RUnlock()
	return m.hm.ClusterQueuesNames()
}

func (m *Manager) getClusterQueue(cqName kueue.ClusterQueueReference) *ClusterQueue {
	m.RLock()
	defer m.RUnlock()
	return m.getClusterQueueLockless(cqName)
}

func (m *Manager) getClusterQueueLockless(cqName kueue.ClusterQueueReference) *ClusterQueue {
	return m.hm.ClusterQueue(cqName)
}

func (m *Manager) PendingWorkloadsInfo(cqName kueue.ClusterQueueReference) []*workload.Info {
	cq := m.getClusterQueue(cqName)
	if cq == nil {
		return nil
	}
	return cq.Snapshot()
}

// ClusterQueueFromLocalQueue returns ClusterQueue name and whether it's found,
// given a QueueKey(namespace/localQueueName) as the parameter
func (m *Manager) ClusterQueueFromLocalQueue(localQueueKey queue.LocalQueueReference) (kueue.ClusterQueueReference, bool) {
	m.RLock()
	defer m.RUnlock()
	if lq, ok := m.localQueues[localQueueKey]; ok {
		return lq.ClusterQueue, true
	}
	return "", false
}

// DeleteSecondPassWithoutLock deletes the pending workload from the second
// pass queue.
func (m *Manager) DeleteSecondPassWithoutLock(wl *kueue.Workload) {
	m.secondPassQueue.deleteByKey(workload.Key(wl))
}

// QueueSecondPassIfNeeded queues for the second pass of scheduling with exponential
// delay.
func (m *Manager) QueueSecondPassIfNeeded(ctx context.Context, w *kueue.Workload, iteration int) bool {
	if workload.NeedsSecondPass(w) {
		iteration++
		delay := m.secondPassQueue.nextDelay(iteration)
		log := ctrl.LoggerFrom(ctx)
		log.V(3).Info("Workload pre-queued for second pass (with backoff)", "workload", workload.Key(w), "delay", delay)
		m.secondPassQueue.prequeue(w)
		m.clock.AfterFunc(delay, func() {
			m.queueSecondPass(ctx, w, iteration)
		})
		return true
	}
	return false
}

func (m *Manager) queueSecondPass(ctx context.Context, w *kueue.Workload, iteration int) {
	m.Lock()
	defer m.Unlock()

	log := ctrl.LoggerFrom(ctx)
	wInfo := workload.NewInfo(w, m.workloadInfoOptions...)
	wInfo.SecondPassIteration = iteration
	if m.secondPassQueue.queue(wInfo) {
		log.V(3).Info("Workload queued for second pass of scheduling", "workload", workload.Key(w))
		m.Broadcast()
	}
}

type WorkloadUpdateWatcher interface {
	NotifyWorkloadUpdate(oldWl, newWl *kueue.Workload)
}

func (m *Manager) NotifyWorkloadUpdateWatchers(oldWorkload, newWorkload *kueue.Workload) {
	for _, watcher := range m.workloadUpdateWatchers {
		watcher.NotifyWorkloadUpdate(oldWorkload, newWorkload)
	}
}

func (m *Manager) AddWorkloadUpdateWatcher(watcher WorkloadUpdateWatcher) {
	m.workloadUpdateWatchers = append(m.workloadUpdateWatchers, watcher)
}<|MERGE_RESOLUTION|>--- conflicted
+++ resolved
@@ -445,22 +445,15 @@
 	return m.AddOrUpdateWorkloadWithoutLock(log, w, opts...)
 }
 
-<<<<<<< HEAD
 func (m *Manager) AddOrUpdateWorkloadWithoutLock(log logr.Logger, w *kueue.Workload, opts ...workload.InfoOption) error {
-=======
-func (m *Manager) AddOrUpdateWorkloadWithoutLock(w *kueue.Workload, opts ...workload.InfoOption) error {
->>>>>>> 696c6770
 	if !workload.IsActive(w) {
 		return fmt.Errorf("workload %q is inactive and can't be added to a LocalQueue", w.Name)
 	}
 	if workload.HasQuotaReservation(w) {
 		return fmt.Errorf("workload %q already has quota reserved and can't be added to a LocalQueue", w.Name)
 	}
-<<<<<<< HEAD
 
 	wlKey := workload.Key(w)
-=======
->>>>>>> 696c6770
 	qKey := queue.KeyFromWorkload(w)
 
 	m.deleteWorkloadFromQueuesIfReassigned(log, w, qKey)
