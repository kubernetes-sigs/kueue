--- conflicted
+++ resolved
@@ -247,24 +247,13 @@
 }
 
 // delete removes the workload from ClusterQueue without lock.
-<<<<<<< HEAD
 func (c *ClusterQueue) delete(log *logr.Logger, wlKey workload.Reference) {
-	delete(c.inadmissibleWorkloads, wlKey)
+	c.inadmissibleWorkloads.delete(wlKey)
 	c.heap.Delete(wlKey)
 	c.forgetInflightByKey(wlKey)
 	if c.sw.matches(wlKey) {
 		if log != nil && log.V(5).Enabled() {
 			log.V(5).Info("Clearing sticky workload due to deletion", "clusterQueue", c.name, "workload", wlKey)
-=======
-func (c *ClusterQueue) delete(log logr.Logger, w *kueue.Workload) {
-	key := workload.Key(w)
-	c.inadmissibleWorkloads.delete(key)
-	c.heap.Delete(key)
-	c.forgetInflightByKey(key)
-	if c.sw.matches(key) {
-		if logV := log.V(5); logV.Enabled() {
-			logV.Info("Clearing sticky workload due to deletion", "clusterQueue", c.name, "workload", key)
->>>>>>> ced66bd2
 		}
 		c.sw.clear()
 	}
