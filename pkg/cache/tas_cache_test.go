/*
Copyright The Kubernetes Authors.

Licensed under the Apache License, Version 2.0 (the "License");
you may not use this file except in compliance with the License.
You may obtain a copy of the License at

    http://www.apache.org/licenses/LICENSE-2.0

Unless required by applicable law or agreed to in writing, software
distributed under the License is distributed on an "AS IS" BASIS,
WITHOUT WARRANTIES OR CONDITIONS OF ANY KIND, either express or implied.
See the License for the specific language governing permissions and
limitations under the License.
*/

package cache

import (
	"sort"
	"testing"

	"github.com/google/go-cmp/cmp"
	corev1 "k8s.io/api/core/v1"
	"k8s.io/apimachinery/pkg/api/resource"
	"k8s.io/component-base/featuregate"
	"k8s.io/utils/ptr"
	"sigs.k8s.io/controller-runtime/pkg/client"

	kueue "sigs.k8s.io/kueue/apis/kueue/v1beta1"
	tasindexer "sigs.k8s.io/kueue/pkg/controller/tas/indexer"
	"sigs.k8s.io/kueue/pkg/features"
	"sigs.k8s.io/kueue/pkg/resources"
	utiltas "sigs.k8s.io/kueue/pkg/util/tas"
	utiltesting "sigs.k8s.io/kueue/pkg/util/testing"
	testingnode "sigs.k8s.io/kueue/pkg/util/testingjobs/node"
	testingpod "sigs.k8s.io/kueue/pkg/util/testingjobs/pod"
)

func TestFindTopologyAssignment(t *testing.T) {
	const (
		tasBlockLabel = "cloud.com/topology-block"
		tasRackLabel  = "cloud.com/topology-rack"
	)

	//      b1                   b2
	//   /      \             /      \
	//  r1       r2          r1       r2
	//  |      /  |  \       |         |
	//  x1    x2  x3  x4     x5       x6
	defaultNodes := []corev1.Node{
		*testingnode.MakeNode("b1-r1-x1").
			Label(tasBlockLabel, "b1").
			Label(tasRackLabel, "r1").
			Label(corev1.LabelHostname, "x1").
			StatusAllocatable(corev1.ResourceList{
				corev1.ResourceCPU:    resource.MustParse("1"),
				corev1.ResourceMemory: resource.MustParse("1Gi"),
				corev1.ResourcePods:   resource.MustParse("10"),
			}).
			Ready().
			Obj(),
		*testingnode.MakeNode("b1-r2-x2").
			Label(tasBlockLabel, "b1").
			Label(tasRackLabel, "r2").
			Label(corev1.LabelHostname, "x2").
			StatusAllocatable(corev1.ResourceList{
				corev1.ResourceCPU:    resource.MustParse("1"),
				corev1.ResourceMemory: resource.MustParse("1Gi"),
				corev1.ResourcePods:   resource.MustParse("10"),
			}).
			Ready().
			Obj(),
		*testingnode.MakeNode("b1-r2-x3").
			Label(tasBlockLabel, "b1").
			Label(tasRackLabel, "r2").
			Label(corev1.LabelHostname, "x3").
			StatusAllocatable(corev1.ResourceList{
				corev1.ResourceCPU:    resource.MustParse("1"),
				corev1.ResourceMemory: resource.MustParse("1Gi"),
				corev1.ResourcePods:   resource.MustParse("10"),
			}).
			Ready().
			Obj(),
		*testingnode.MakeNode("b1-r2-x4").
			Label(tasBlockLabel, "b1").
			Label(tasRackLabel, "r2").
			Label(corev1.LabelHostname, "x4").
			StatusAllocatable(corev1.ResourceList{
				corev1.ResourceCPU:    resource.MustParse("1"),
				corev1.ResourceMemory: resource.MustParse("1Gi"),
				corev1.ResourcePods:   resource.MustParse("10"),
			}).
			Ready().
			Obj(),
		*testingnode.MakeNode("b2-r2-x5").
			Label(tasBlockLabel, "b2").
			Label(tasRackLabel, "r1").
			Label(corev1.LabelHostname, "x5").
			StatusAllocatable(corev1.ResourceList{
				corev1.ResourceCPU:    resource.MustParse("1"),
				corev1.ResourceMemory: resource.MustParse("1Gi"),
				corev1.ResourcePods:   resource.MustParse("10"),
			}).
			Ready().
			Obj(),
		*testingnode.MakeNode("b2-r2-x6").
			Label(tasBlockLabel, "b2").
			Label(tasRackLabel, "r2").
			Label(corev1.LabelHostname, "x6").
			StatusAllocatable(corev1.ResourceList{
				corev1.ResourceCPU:    resource.MustParse("2"),
				corev1.ResourceMemory: resource.MustParse("4Gi"),
				corev1.ResourcePods:   resource.MustParse("40"),
			}).
			Ready().
			Obj(),
	}
	//nolint:dupword // suppress duplicate r1 word
	//       b1           b2
	//       |             |
	//       r1           r1
	//     /  |  \       /  \
	//   x1  x2  x3     x4  x5
	scatteredNodes := []corev1.Node{
		*testingnode.MakeNode("b1-r1-x1").
			Label(tasBlockLabel, "b1").
			Label(tasRackLabel, "r1").
			Label(corev1.LabelHostname, "x1").
			StatusAllocatable(corev1.ResourceList{
				corev1.ResourceCPU:    resource.MustParse("4"),
				corev1.ResourceMemory: resource.MustParse("1Gi"),
				corev1.ResourcePods:   resource.MustParse("10"),
			}).
			Ready().
			Obj(),
		*testingnode.MakeNode("b1-r1-x2").
			Label(tasBlockLabel, "b1").
			Label(tasRackLabel, "r1").
			Label(corev1.LabelHostname, "x2").
			StatusAllocatable(corev1.ResourceList{
				corev1.ResourceCPU:    resource.MustParse("1"),
				corev1.ResourceMemory: resource.MustParse("1Gi"),
				corev1.ResourcePods:   resource.MustParse("10"),
			}).
			Ready().
			Obj(),
		*testingnode.MakeNode("b1-r1-x3").
			Label(tasBlockLabel, "b1").
			Label(tasRackLabel, "r1").
			Label(corev1.LabelHostname, "x3").
			StatusAllocatable(corev1.ResourceList{
				corev1.ResourceCPU:    resource.MustParse("1"),
				corev1.ResourceMemory: resource.MustParse("1Gi"),
				corev1.ResourcePods:   resource.MustParse("10"),
			}).
			Ready().
			Obj(),
		*testingnode.MakeNode("b2-r1-x4").
			Label(tasBlockLabel, "b2").
			Label(tasRackLabel, "r1").
			Label(corev1.LabelHostname, "x4").
			StatusAllocatable(corev1.ResourceList{
				corev1.ResourceCPU:    resource.MustParse("2"),
				corev1.ResourceMemory: resource.MustParse("1Gi"),
				corev1.ResourcePods:   resource.MustParse("10"),
			}).
			Ready().
			Obj(),
		*testingnode.MakeNode("b2-r1-x5").
			Label(tasBlockLabel, "b2").
			Label(tasRackLabel, "r1").
			Label(corev1.LabelHostname, "x5").
			StatusAllocatable(corev1.ResourceList{
				corev1.ResourceCPU:    resource.MustParse("1"),
				corev1.ResourceMemory: resource.MustParse("1Gi"),
				corev1.ResourcePods:   resource.MustParse("10"),
			}).
			Ready().
			Obj(),
	}
	defaultOneLevel := []string{
		corev1.LabelHostname,
	}
	defaultTwoLevels := []string{
		tasBlockLabel,
		tasRackLabel,
	}
	defaultThreeLevels := []string{
		tasBlockLabel,
		tasRackLabel,
		corev1.LabelHostname,
	}

	//           b1                    b2
	//       /        \             /      \
	//      r1         r2          r1       r2
	//     /  \      /   \        /   \    /   \
	//    x1   x2   x3    x4     x5   x6  x7    x6
	binaryTreesNodes := []corev1.Node{
		*testingnode.MakeNode("b1-r1-x1").
			Label(tasBlockLabel, "b1").
			Label(tasRackLabel, "r1").
			Label(corev1.LabelHostname, "x1").
			StatusAllocatable(corev1.ResourceList{
				corev1.ResourceCPU:    resource.MustParse("1"),
				corev1.ResourceMemory: resource.MustParse("1Gi"),
				corev1.ResourcePods:   resource.MustParse("10"),
			}).
			Ready().
			Obj(),
		*testingnode.MakeNode("b1-r1-x2").
			Label(tasBlockLabel, "b1").
			Label(tasRackLabel, "r1").
			Label(corev1.LabelHostname, "x2").
			StatusAllocatable(corev1.ResourceList{
				corev1.ResourceCPU:    resource.MustParse("1"),
				corev1.ResourceMemory: resource.MustParse("1Gi"),
				corev1.ResourcePods:   resource.MustParse("10"),
			}).
			Ready().
			Obj(),
		*testingnode.MakeNode("b1-r2-x3").
			Label(tasBlockLabel, "b1").
			Label(tasRackLabel, "r2").
			Label(corev1.LabelHostname, "x3").
			StatusAllocatable(corev1.ResourceList{
				corev1.ResourceCPU:    resource.MustParse("1"),
				corev1.ResourceMemory: resource.MustParse("1Gi"),
				corev1.ResourcePods:   resource.MustParse("10"),
			}).
			Ready().
			Obj(),
		*testingnode.MakeNode("b1-r2-x4").
			Label(tasBlockLabel, "b1").
			Label(tasRackLabel, "r2").
			Label(corev1.LabelHostname, "x4").
			StatusAllocatable(corev1.ResourceList{
				corev1.ResourceCPU:    resource.MustParse("1"),
				corev1.ResourceMemory: resource.MustParse("1Gi"),
				corev1.ResourcePods:   resource.MustParse("10"),
			}).
			Ready().
			Obj(),
		*testingnode.MakeNode("b2-r1-x5").
			Label(tasBlockLabel, "b2").
			Label(tasRackLabel, "r1").
			Label(corev1.LabelHostname, "x5").
			StatusAllocatable(corev1.ResourceList{
				corev1.ResourceCPU:    resource.MustParse("1"),
				corev1.ResourceMemory: resource.MustParse("1Gi"),
				corev1.ResourcePods:   resource.MustParse("10"),
			}).
			Ready().
			Obj(),
		*testingnode.MakeNode("b2-r1-x6").
			Label(tasBlockLabel, "b2").
			Label(tasRackLabel, "r1").
			Label(corev1.LabelHostname, "x6").
			StatusAllocatable(corev1.ResourceList{
				corev1.ResourceCPU:    resource.MustParse("1"),
				corev1.ResourceMemory: resource.MustParse("1Gi"),
				corev1.ResourcePods:   resource.MustParse("10"),
			}).
			Ready().
			Obj(),
		*testingnode.MakeNode("b2-r2-x7").
			Label(tasBlockLabel, "b2").
			Label(tasRackLabel, "r2").
			Label(corev1.LabelHostname, "x7").
			StatusAllocatable(corev1.ResourceList{
				corev1.ResourceCPU:    resource.MustParse("1"),
				corev1.ResourceMemory: resource.MustParse("1Gi"),
				corev1.ResourcePods:   resource.MustParse("10"),
			}).
			Ready().
			Obj(),
		*testingnode.MakeNode("b2-r2-x8").
			Label(tasBlockLabel, "b2").
			Label(tasRackLabel, "r2").
			Label(corev1.LabelHostname, "x8").
			StatusAllocatable(corev1.ResourceList{
				corev1.ResourceCPU:    resource.MustParse("1"),
				corev1.ResourceMemory: resource.MustParse("1Gi"),
				corev1.ResourcePods:   resource.MustParse("10"),
			}).
			Ready().
			Obj(),
	}

	cases := map[string]struct {
		// TODO: remove after dropping the TASMostFreeCapacity feature gate
		enableFeatureGates []featuregate.Feature
		wantReason         string
		topologyRequest    *kueue.PodSetTopologyRequest
		levels             []string
		nodeLabels         map[string]string
		nodes              []corev1.Node
		pods               []corev1.Pod
		requests           resources.Requests
		count              int32
		tolerations        []corev1.Toleration
		wantAssignment     *kueue.TopologyAssignment
	}{
		// TODO: remove suffixes MostFreeCapacity/BestFit after dropping the TASMostFreeCapacity feature gate
		"minimize the number of used racks before optimizing the number of nodes; MostFreeCapacity": {
			// Solution by optimizing the number of racks then nodes: [r3]: [x3,x4,x5,x6]
			// Solution by optimizing the number of nodes: [r1,r2]: [x1,x2]
			//
			//       b1
			//   /   |    \
			//  r1   r2   r3
			//  |     |    |   \   \     \
			// x1:2,x2:2,x3:1,x4:1,x5:1,x6:1
			//
			nodes: []corev1.Node{
				*testingnode.MakeNode("b1-r1-x1").
					Label(tasBlockLabel, "b1").
					Label(tasRackLabel, "r1").
					Label(corev1.LabelHostname, "x1").
					StatusAllocatable(corev1.ResourceList{
						corev1.ResourceCPU:  resource.MustParse("2"),
						corev1.ResourcePods: resource.MustParse("10"),
					}).
					Ready().
					Obj(),
				*testingnode.MakeNode("b1-r2-x2").
					Label(tasBlockLabel, "b1").
					Label(tasRackLabel, "r2").
					Label(corev1.LabelHostname, "x2").
					StatusAllocatable(corev1.ResourceList{
						corev1.ResourceCPU:  resource.MustParse("2"),
						corev1.ResourcePods: resource.MustParse("20"),
					}).
					Ready().
					Obj(),
				*testingnode.MakeNode("b1-r3-x3").
					Label(tasBlockLabel, "b1").
					Label(tasRackLabel, "r3").
					Label(corev1.LabelHostname, "x3").
					StatusAllocatable(corev1.ResourceList{
						corev1.ResourceCPU:  resource.MustParse("1"),
						corev1.ResourcePods: resource.MustParse("10"),
					}).
					Ready().
					Obj(),
				*testingnode.MakeNode("b1-r3-x4").
					Label(tasBlockLabel, "b1").
					Label(tasRackLabel, "r3").
					Label(corev1.LabelHostname, "x4").
					StatusAllocatable(corev1.ResourceList{
						corev1.ResourceCPU:  resource.MustParse("1"),
						corev1.ResourcePods: resource.MustParse("10"),
					}).
					Ready().
					Obj(),
				*testingnode.MakeNode("b1-r3-x5").
					Label(tasBlockLabel, "b1").
					Label(tasRackLabel, "r3").
					Label(corev1.LabelHostname, "x5").
					StatusAllocatable(corev1.ResourceList{
						corev1.ResourceCPU:  resource.MustParse("1"),
						corev1.ResourcePods: resource.MustParse("10"),
					}).
					Ready().
					Obj(),
				*testingnode.MakeNode("b1-r3-x6").
					Label(tasBlockLabel, "b1").
					Label(tasRackLabel, "r3").
					Label(corev1.LabelHostname, "x6").
					StatusAllocatable(corev1.ResourceList{
						corev1.ResourceCPU:  resource.MustParse("1"),
						corev1.ResourcePods: resource.MustParse("10"),
					}).
					Ready().
					Obj(),
			},
			topologyRequest: &kueue.PodSetTopologyRequest{
				Required: ptr.To(tasBlockLabel),
			},
			levels: defaultThreeLevels,
			requests: resources.Requests{
				corev1.ResourceCPU: 1000,
			},
			count: 4,
			wantAssignment: &kueue.TopologyAssignment{
				Levels: defaultOneLevel,
				Domains: []kueue.TopologyDomainAssignment{
					{
						Count: 1,
						Values: []string{
							"x3",
						},
					},
					{
						Count: 1,
						Values: []string{
							"x4",
						},
					},
					{
						Count: 1,
						Values: []string{
							"x5",
						},
					},
					{
						Count: 1,
						Values: []string{
							"x6",
						},
					},
				},
			},
			enableFeatureGates: []featuregate.Feature{features.TASProfileMostFreeCapacity},
		},
		"minimize resource fragmentation; LeastFreeCapacityFit": {
			//        b1
			//         |
			//        r1
			//    /    |    \
			// x1:2, x2:1, x3:1
			//
			nodes: []corev1.Node{
				*testingnode.MakeNode("b1-r1-x1").
					Label(tasBlockLabel, "b1").
					Label(tasRackLabel, "r1").
					Label(corev1.LabelHostname, "x1").
					StatusAllocatable(corev1.ResourceList{
						corev1.ResourceCPU:  resource.MustParse("2"),
						corev1.ResourcePods: resource.MustParse("10"),
					}).
					Ready().
					Obj(),
				*testingnode.MakeNode("b1-r1-x2").
					Label(tasBlockLabel, "b1").
					Label(tasRackLabel, "r1").
					Label(corev1.LabelHostname, "x2").
					StatusAllocatable(corev1.ResourceList{
						corev1.ResourceCPU:  resource.MustParse("1"),
						corev1.ResourcePods: resource.MustParse("10"),
					}).
					Ready().
					Obj(),
				*testingnode.MakeNode("b1-r1-x3").
					Label(tasBlockLabel, "b1").
					Label(tasRackLabel, "r1").
					Label(corev1.LabelHostname, "x3").
					StatusAllocatable(corev1.ResourceList{
						corev1.ResourceCPU:  resource.MustParse("1"),
						corev1.ResourcePods: resource.MustParse("10"),
					}).
					Ready().
					Obj(),
			},
			topologyRequest: &kueue.PodSetTopologyRequest{
				Required: ptr.To(tasBlockLabel),
			},
			levels: defaultThreeLevels,
			requests: resources.Requests{
				corev1.ResourceCPU: 1000,
			},
			count: 2,
			wantAssignment: &kueue.TopologyAssignment{
				Levels: defaultOneLevel,
				Domains: []kueue.TopologyDomainAssignment{
					{
						Count: 1,
						Values: []string{
							"x3",
						},
					},
					{
						Count: 1,
						Values: []string{
							"x2",
						},
					},
				},
			},
			enableFeatureGates: []featuregate.Feature{features.TASProfileLeastFreeCapacity},
		},
		"choose the node that can accommodate all Pods": {
			//        b1
			//         |
			//        r1
			//    /    |    \
			// x1:2, x2:1, x3:1
			nodes: []corev1.Node{
				*testingnode.MakeNode("b1-r1-x1").
					Label(tasBlockLabel, "b1").
					Label(tasRackLabel, "r1").
					Label(corev1.LabelHostname, "x1").
					StatusAllocatable(corev1.ResourceList{
						corev1.ResourceCPU:  resource.MustParse("2"),
						corev1.ResourcePods: resource.MustParse("10"),
					}).
					Ready().
					Obj(),
				*testingnode.MakeNode("b1-r1-x2").
					Label(tasBlockLabel, "b1").
					Label(tasRackLabel, "r1").
					Label(corev1.LabelHostname, "x2").
					StatusAllocatable(corev1.ResourceList{
						corev1.ResourceCPU:  resource.MustParse("1"),
						corev1.ResourcePods: resource.MustParse("10"),
					}).
					Ready().
					Obj(),
				*testingnode.MakeNode("b1-r1-x3").
					Label(tasBlockLabel, "b1").
					Label(tasRackLabel, "r1").
					Label(corev1.LabelHostname, "x3").
					StatusAllocatable(corev1.ResourceList{
						corev1.ResourceCPU:  resource.MustParse("1"),
						corev1.ResourcePods: resource.MustParse("10"),
					}).
					Ready().
					Obj(),
			},
			topologyRequest: &kueue.PodSetTopologyRequest{
				Required: ptr.To(tasBlockLabel),
			},
			levels: defaultThreeLevels,
			requests: resources.Requests{
				corev1.ResourceCPU: 1000,
			},
			count: 2,
			wantAssignment: &kueue.TopologyAssignment{
				Levels: defaultOneLevel,
				Domains: []kueue.TopologyDomainAssignment{
					{
						Count: 2,
						Values: []string{
							"x1",
						},
					},
				},
			},
		},
		"unconstrained; 2 pods fit into hosts scattered across the whole datacenter even they could fit into single rack; LeastFreeCapacity": {
			nodes: scatteredNodes,
			topologyRequest: &kueue.PodSetTopologyRequest{
				Unconstrained: ptr.To(true),
			},
			levels: defaultThreeLevels,
			requests: resources.Requests{
				corev1.ResourceCPU: 1000,
			},
			count: 2,
			wantAssignment: &kueue.TopologyAssignment{
				Levels: defaultOneLevel,
				Domains: []kueue.TopologyDomainAssignment{
					{
						Count: 1,
						Values: []string{
							"x3",
						},
					},
					{
						Count: 1,
						Values: []string{
							"x5",
						},
					},
				},
			},
			enableFeatureGates: []featuregate.Feature{features.TASProfileLeastFreeCapacity},
		},
		"no annotation; implied default to unconstrained; 6 pods fit into hosts scattered across the whole datacenter even they could fit into single rack; BestFit": {
			nodes:  scatteredNodes,
			levels: defaultThreeLevels,
			requests: resources.Requests{
				corev1.ResourceCPU: 1000,
			},
			count: 6,
			wantAssignment: &kueue.TopologyAssignment{
				Levels: defaultOneLevel,
				Domains: []kueue.TopologyDomainAssignment{
					{
						Count: 4,
						Values: []string{
							"x1",
						},
					},
					{
						Count: 2,
						Values: []string{
							"x4",
						},
					},
				},
			},
		},
		"unconstrained; 6 pods fit into hosts scattered across the whole datacenter even they could fit into single rack; BestFit": {
			nodes: scatteredNodes,
			topologyRequest: &kueue.PodSetTopologyRequest{
				Unconstrained: ptr.To(true),
			},
			levels: defaultThreeLevels,
			requests: resources.Requests{
				corev1.ResourceCPU: 1000,
			},
			count: 6,
			wantAssignment: &kueue.TopologyAssignment{
				Levels: defaultOneLevel,
				Domains: []kueue.TopologyDomainAssignment{
					{
						Count: 4,
						Values: []string{
							"x1",
						},
					},
					{
						Count: 2,
						Values: []string{
							"x4",
						},
					},
				},
			},
		},
		"unconstrained; 6 pods fit into hosts scattered across the whole datacenter even they could fit into single rack; MostFreeCapacityFit": {
			nodes: scatteredNodes,
			topologyRequest: &kueue.PodSetTopologyRequest{
				Unconstrained: ptr.To(true),
			},
			levels: defaultThreeLevels,
			requests: resources.Requests{
				corev1.ResourceCPU: 1000,
			},
			count: 6,
			wantAssignment: &kueue.TopologyAssignment{
				Levels: defaultOneLevel,
				Domains: []kueue.TopologyDomainAssignment{
					{
						Count: 4,
						Values: []string{
							"x1",
						},
					},
					{
						Count: 2,
						Values: []string{
							"x4",
						},
					},
				},
			},
			enableFeatureGates: []featuregate.Feature{features.TASProfileMostFreeCapacity},
		},
		"unconstrained; a single pod fits into each host; BestFit": {
			nodes: defaultNodes,
			topologyRequest: &kueue.PodSetTopologyRequest{
				Unconstrained: ptr.To(true),
			},
			levels: defaultThreeLevels,
			requests: resources.Requests{
				corev1.ResourceCPU: 1000,
			},
			count: 1,
			wantAssignment: &kueue.TopologyAssignment{
				Levels: defaultOneLevel,
				Domains: []kueue.TopologyDomainAssignment{
					{
						Count: 1,
						Values: []string{
							"x1",
						},
					},
				},
			},
		},
		"unconstrained; a single pod fits into each host; MostFreeCapacity": {
			nodes: defaultNodes,
			topologyRequest: &kueue.PodSetTopologyRequest{
				Unconstrained: ptr.To(true),
			},
			levels: defaultThreeLevels,
			requests: resources.Requests{
				corev1.ResourceCPU: 1000,
			},
			count: 1,
			wantAssignment: &kueue.TopologyAssignment{
				Levels: defaultOneLevel,
				Domains: []kueue.TopologyDomainAssignment{
					{
						Count: 1,
						Values: []string{
							"x6",
						},
					},
				},
			},
			enableFeatureGates: []featuregate.Feature{features.TASProfileMostFreeCapacity},
		},
		"unconstrained; a single pod fits into each host; LeastFreeCapacity; TASProfileLeastFreeCapacity": {
			nodes: defaultNodes,
			topologyRequest: &kueue.PodSetTopologyRequest{
				Unconstrained: ptr.To(true),
			},
			levels: defaultThreeLevels,
			requests: resources.Requests{
				corev1.ResourceCPU: 1000,
			},
			count: 1,
			wantAssignment: &kueue.TopologyAssignment{
				Levels: defaultOneLevel,
				Domains: []kueue.TopologyDomainAssignment{
					{
						Count: 1,
						Values: []string{
							"x5",
						},
					},
				},
			},
			enableFeatureGates: []featuregate.Feature{features.TASProfileLeastFreeCapacity},
		},
		"unconstrained; a single pod fits into each host; LeastFreeCapacity; TASProfileMixed": {
			nodes: defaultNodes,
			topologyRequest: &kueue.PodSetTopologyRequest{
				Unconstrained: ptr.To(true),
			},
			levels: defaultThreeLevels,
			requests: resources.Requests{
				corev1.ResourceCPU: 1000,
			},
			count: 1,
			wantAssignment: &kueue.TopologyAssignment{
				Levels: defaultOneLevel,
				Domains: []kueue.TopologyDomainAssignment{
					{
						Count: 1,
						Values: []string{
							"x5",
						},
					},
				},
			},
			enableFeatureGates: []featuregate.Feature{features.TASProfileMixed},
		},
		"block required; 4 pods fit into one host each; MostFreeCapacity": {
			nodes: binaryTreesNodes,
			topologyRequest: &kueue.PodSetTopologyRequest{
				Required: ptr.To(tasBlockLabel),
			},
			levels: defaultThreeLevels,
			requests: resources.Requests{
				corev1.ResourceCPU: 1000,
			},
			count: 4,
			wantAssignment: &kueue.TopologyAssignment{
				Levels: defaultOneLevel,
				Domains: []kueue.TopologyDomainAssignment{
					{
						Count: 1,
						Values: []string{
							"x1",
						},
					},
					{
						Count: 1,
						Values: []string{
							"x2",
						},
					},
					{
						Count: 1,
						Values: []string{
							"x3",
						},
					},
					{
						Count: 1,
						Values: []string{
							"x4",
						},
					},
				},
			},
			enableFeatureGates: []featuregate.Feature{features.TASProfileMostFreeCapacity},
		},
		"block required; 4 pods fit into one host each; BestFit": {
			nodes: binaryTreesNodes,
			topologyRequest: &kueue.PodSetTopologyRequest{
				Required: ptr.To(tasBlockLabel),
			},
			levels: defaultThreeLevels,
			requests: resources.Requests{
				corev1.ResourceCPU: 1000,
			},
			count: 4,
			wantAssignment: &kueue.TopologyAssignment{
				Levels: defaultOneLevel,
				Domains: []kueue.TopologyDomainAssignment{
					{
						Count: 1,
						Values: []string{
							"x1",
						},
					},
					{
						Count: 1,
						Values: []string{
							"x2",
						},
					},
					{
						Count: 1,
						Values: []string{
							"x3",
						},
					},
					{
						Count: 1,
						Values: []string{
							"x4",
						},
					},
				},
			},
		},
		"host required; single Pod fits in the host; MostFreeCapacity": {
			// TODO: remove after dropping the TASMostFreeCapacity feature gate
			nodes: defaultNodes,
			topologyRequest: &kueue.PodSetTopologyRequest{
				Required: ptr.To(corev1.LabelHostname),
			},
			levels: defaultThreeLevels,
			requests: resources.Requests{
				corev1.ResourceCPU: 1000,
			},
			count: 1,
			wantAssignment: &kueue.TopologyAssignment{
				Levels: defaultOneLevel,
				Domains: []kueue.TopologyDomainAssignment{
					{
						Count: 1,
						Values: []string{
							"x6",
						},
					},
				},
			},
			enableFeatureGates: []featuregate.Feature{features.TASProfileMostFreeCapacity},
		},
		"host required; single Pod fits in the host; LeastFreeCapacityFit": {
			nodes: defaultNodes,
			topologyRequest: &kueue.PodSetTopologyRequest{
				Required: ptr.To(corev1.LabelHostname),
			},
			levels: defaultThreeLevels,
			requests: resources.Requests{
				corev1.ResourceCPU: 1000,
			},
			count: 1,
			wantAssignment: &kueue.TopologyAssignment{
				Levels: defaultOneLevel,
				Domains: []kueue.TopologyDomainAssignment{
					{
						Count: 1,
						Values: []string{
							"x5",
						},
					},
				},
			},
			enableFeatureGates: []featuregate.Feature{features.TASProfileLeastFreeCapacity},
		},
		"host required; single Pod fits in the host; BestFit": {
			nodes: defaultNodes,
			topologyRequest: &kueue.PodSetTopologyRequest{
				Required: ptr.To(corev1.LabelHostname),
			},
			levels: defaultThreeLevels,
			requests: resources.Requests{
				corev1.ResourceCPU: 1000,
			},
			count: 1,
			wantAssignment: &kueue.TopologyAssignment{
				Levels: defaultOneLevel,
				Domains: []kueue.TopologyDomainAssignment{
					{
						Count: 1,
						Values: []string{
							"x1",
						},
					},
				},
			},
		},
		"host required; single Pod fits in the host; BestFit; TASProfileMixed": {
			nodes: defaultNodes,
			topologyRequest: &kueue.PodSetTopologyRequest{
				Required: ptr.To(corev1.LabelHostname),
			},
			levels: defaultThreeLevels,
			requests: resources.Requests{
				corev1.ResourceCPU: 1000,
			},
			count: 1,
			wantAssignment: &kueue.TopologyAssignment{
				Levels: defaultOneLevel,
				Domains: []kueue.TopologyDomainAssignment{
					{
						Count: 1,
						Values: []string{
							"x1",
						},
					},
				},
			},
			enableFeatureGates: []featuregate.Feature{features.TASProfileMixed},
		},
		"host preferred; single Pod fits in the host; BestFit; TASProfileMixed": {
			nodes: defaultNodes,
			topologyRequest: &kueue.PodSetTopologyRequest{
				Required: ptr.To(corev1.LabelHostname),
			},
			levels: defaultThreeLevels,
			requests: resources.Requests{
				corev1.ResourceCPU: 1000,
			},
			count: 1,
			wantAssignment: &kueue.TopologyAssignment{
				Levels: defaultOneLevel,
				Domains: []kueue.TopologyDomainAssignment{
					{
						Count: 1,
						Values: []string{
							"x1",
						},
					},
				},
			},
			enableFeatureGates: []featuregate.Feature{features.TASProfileMixed},
		},
		"rack required; single Pod fits in a rack; MostFreeCapacity": {
			// TODO: remove after dropping the TASMostFreeCapacity feature gate
			nodes: defaultNodes,
			topologyRequest: &kueue.PodSetTopologyRequest{
				Required: ptr.To(tasRackLabel),
			},
			levels: defaultTwoLevels,
			requests: resources.Requests{
				corev1.ResourceCPU: 1000,
			},
			count: 1,
			wantAssignment: &kueue.TopologyAssignment{
				Levels: defaultTwoLevels,
				Domains: []kueue.TopologyDomainAssignment{
					{
						Count: 1,
						Values: []string{
							"b1",
							"r2",
						},
					},
				},
			},
			enableFeatureGates: []featuregate.Feature{features.TASProfileMostFreeCapacity},
		},
		"rack required; single Pod fits in a rack; LeastFreeCapacityFit": {
			nodes: defaultNodes,
			topologyRequest: &kueue.PodSetTopologyRequest{
				Required: ptr.To(tasRackLabel),
			},
			levels: defaultThreeLevels,
			requests: resources.Requests{
				corev1.ResourceCPU: 1000,
			},
			count: 1,
			wantAssignment: &kueue.TopologyAssignment{
				Levels: defaultOneLevel,
				Domains: []kueue.TopologyDomainAssignment{
					{
						Count: 1,
						Values: []string{
							"x5",
						},
					},
				},
			},
			enableFeatureGates: []featuregate.Feature{features.TASProfileLeastFreeCapacity},
		},
		"rack preferred; multiple Pods fits in multiple racks; LeastFreeCapacityFit": {
			nodes: defaultNodes,
			topologyRequest: &kueue.PodSetTopologyRequest{
				Preferred: ptr.To(tasRackLabel),
			},
			levels: defaultTwoLevels,
			requests: resources.Requests{
				corev1.ResourceCPU: 1000,
			},
			count: 2,
			wantAssignment: &kueue.TopologyAssignment{
				Levels: defaultTwoLevels,
				Domains: []kueue.TopologyDomainAssignment{
					{
						Count: 1,
						Values: []string{
							"b2",
							"r1",
						},
					},
					{
						Count: 1,
						Values: []string{
							"b2",
							"r2",
						},
					},
				},
			},
			enableFeatureGates: []featuregate.Feature{features.TASProfileLeastFreeCapacity},
		},
		"rack required; multiple Pods fits in a rack; MostFreeCapacity": {
			nodes: defaultNodes,
			topologyRequest: &kueue.PodSetTopologyRequest{
				Required: ptr.To(tasRackLabel),
			},
			levels: defaultTwoLevels,
			requests: resources.Requests{
				corev1.ResourceCPU: 1000,
			},
			count: 3,
			wantAssignment: &kueue.TopologyAssignment{
				Levels: defaultTwoLevels,
				Domains: []kueue.TopologyDomainAssignment{
					{
						Count: 3,
						Values: []string{
							"b1",
							"r2",
						},
					},
				},
			},
			enableFeatureGates: []featuregate.Feature{features.TASProfileMostFreeCapacity},
		},
		"rack required; multiple Pods fit in a rack; BestFit": {
			nodes: defaultNodes,
			topologyRequest: &kueue.PodSetTopologyRequest{
				Required: ptr.To(tasRackLabel),
			},
			levels: defaultTwoLevels,
			requests: resources.Requests{
				corev1.ResourceCPU: 1000,
			},
			count: 3,
			wantAssignment: &kueue.TopologyAssignment{
				Levels: defaultTwoLevels,
				Domains: []kueue.TopologyDomainAssignment{
					{
						Count: 3,
						Values: []string{
							"b1",
							"r2",
						},
					},
				},
			},
		},
		"block preferred; Pods fit in 2 blocks; BestFit": {
			nodes: []corev1.Node{
				*testingnode.MakeNode("b1").
					Label(tasBlockLabel, "b1").
					StatusAllocatable(corev1.ResourceList{
						corev1.ResourceCPU:  resource.MustParse("2"),
						corev1.ResourcePods: resource.MustParse("20"),
					}).
					Ready().
					Obj(),
				*testingnode.MakeNode("b2").
					Label(tasBlockLabel, "b2").
					StatusAllocatable(corev1.ResourceList{
						corev1.ResourceCPU:  resource.MustParse("1"),
						corev1.ResourcePods: resource.MustParse("10"),
					}).
					Ready().
					Obj(),
				*testingnode.MakeNode("b3").
					Label(tasBlockLabel, "b3").
					StatusAllocatable(corev1.ResourceList{
						corev1.ResourceCPU:  resource.MustParse("4"),
						corev1.ResourcePods: resource.MustParse("40"),
					}).
					Ready().
					Obj(),
			},
			topologyRequest: &kueue.PodSetTopologyRequest{
				Preferred: ptr.To(tasBlockLabel),
			},
			levels: []string{tasBlockLabel},
			requests: resources.Requests{
				corev1.ResourceCPU: 1000,
			},
			count: 5,
			wantAssignment: &kueue.TopologyAssignment{
				Levels: []string{tasBlockLabel},
				Domains: []kueue.TopologyDomainAssignment{
					{
						Count: 1,
						Values: []string{
							"b2",
						},
					},
					{
						Count: 4,
						Values: []string{
							"b3",
						},
					},
				},
			},
		},
		"rack required; multiple Pods fit in some racks; BestFit": {
			nodes: defaultNodes,
			topologyRequest: &kueue.PodSetTopologyRequest{
				Required: ptr.To(tasRackLabel),
			},
			levels: defaultTwoLevels,
			requests: resources.Requests{
				corev1.ResourceCPU: 1000,
			},
			count: 2,
			wantAssignment: &kueue.TopologyAssignment{
				Levels: defaultTwoLevels,
				Domains: []kueue.TopologyDomainAssignment{
					{
						Count: 2,
						Values: []string{
							"b2",
							"r2",
						},
					},
				},
			},
		},
		"rack required; too many pods to fit in any rack; MostFreeCapacity": {
			nodes: defaultNodes,
			topologyRequest: &kueue.PodSetTopologyRequest{
				Required: ptr.To(tasRackLabel),
			},
			levels: defaultTwoLevels,
			requests: resources.Requests{
				corev1.ResourceCPU: 1000,
			},
			count:      4,
			wantReason: `topology "default" allows to fit only 3 out of 4 pod(s)`,

			enableFeatureGates: []featuregate.Feature{features.TASProfileMostFreeCapacity},
		},
		"block required; single Pod fits in a block; MostFreeCapacity": {
			// TODO: remove after dropping the TASMostFreeCapacity feature gate
			nodes: defaultNodes,
			topologyRequest: &kueue.PodSetTopologyRequest{
				Required: ptr.To(tasBlockLabel),
			},
			levels: defaultTwoLevels,
			requests: resources.Requests{
				corev1.ResourceCPU: 1000,
			},
			count: 1,
			wantAssignment: &kueue.TopologyAssignment{
				Levels: []string{
					tasBlockLabel,
					tasRackLabel,
				},
				Domains: []kueue.TopologyDomainAssignment{
					{
						Count: 1,
						Values: []string{
							"b1",
							"r2",
						},
					},
				},
			},
			enableFeatureGates: []featuregate.Feature{features.TASProfileMostFreeCapacity},
		},
		"block required; single Pod fits in a block; LeastFreeCapacityFit": {
			nodes: defaultNodes,
			topologyRequest: &kueue.PodSetTopologyRequest{
				Required: ptr.To(tasBlockLabel),
			},
			levels: defaultThreeLevels,
			requests: resources.Requests{
				corev1.ResourceCPU: 1000,
			},
			count: 1,
			wantAssignment: &kueue.TopologyAssignment{
				Levels: defaultOneLevel,
				Domains: []kueue.TopologyDomainAssignment{
					{
						Count: 1,
						Values: []string{
							"x5",
						},
					},
				},
			},
			enableFeatureGates: []featuregate.Feature{features.TASProfileLeastFreeCapacity},
		},
		"block required; two Pods fits in a block; LeastFreeCapacityFit": {
			nodes: defaultNodes,
			topologyRequest: &kueue.PodSetTopologyRequest{
				Required: ptr.To(tasBlockLabel),
			},
			levels: defaultThreeLevels,
			requests: resources.Requests{
				corev1.ResourceCPU: 1000,
			},
			count: 2,
			wantAssignment: &kueue.TopologyAssignment{
				Levels: defaultOneLevel,
				Domains: []kueue.TopologyDomainAssignment{
					{
						Count: 1,
						Values: []string{
							"x5",
						},
					},
					{
						Count: 1,
						Values: []string{
							"x6",
						},
					},
				},
			},
			enableFeatureGates: []featuregate.Feature{features.TASProfileLeastFreeCapacity},
		},
		"block required; single Pod fits in a block and a single rack; BestFit": {
			nodes: defaultNodes,
			topologyRequest: &kueue.PodSetTopologyRequest{
				Required: ptr.To(tasBlockLabel),
			},
			levels: defaultTwoLevels,
			requests: resources.Requests{
				corev1.ResourceCPU: 1000,
			},
			count: 1,
			wantAssignment: &kueue.TopologyAssignment{
				Levels: []string{
					tasBlockLabel,
					tasRackLabel,
				},
				Domains: []kueue.TopologyDomainAssignment{
					{
						Count: 1,
						Values: []string{
							"b2",
							"r1",
						},
					},
				},
			},
		},
		"block required; single Pod fits in a block spread across two racks; BestFit": {
			nodes: defaultNodes,
			topologyRequest: &kueue.PodSetTopologyRequest{
				Required: ptr.To(tasBlockLabel),
			},
			levels: defaultTwoLevels,
			requests: resources.Requests{
				corev1.ResourceCPU: 1000,
			},
			count: 4,
			wantAssignment: &kueue.TopologyAssignment{
				Levels: []string{
					tasBlockLabel,
					tasRackLabel,
				},
				Domains: []kueue.TopologyDomainAssignment{
					{
						Count: 3,
						Values: []string{
							"b1",
							"r2",
						},
					},
					{
						Count: 1,
						Values: []string{
							"b1",
							"r1",
						},
					},
				},
			},
		},
		"block required; Pods fit in a block spread across two racks; MostFreeCapacity": {
			nodes: defaultNodes,
			topologyRequest: &kueue.PodSetTopologyRequest{
				Required: ptr.To(tasBlockLabel),
			},
			levels: defaultTwoLevels,
			requests: resources.Requests{
				corev1.ResourceCPU: 1000,
			},
			count: 4,
			wantAssignment: &kueue.TopologyAssignment{
				Levels: defaultTwoLevels,
				Domains: []kueue.TopologyDomainAssignment{
					{
						Count: 3,
						Values: []string{
							"b1",
							"r2",
						},
					},
					{
						Count: 1,
						Values: []string{
							"b1",
							"r1",
						},
					},
				},
			},
			enableFeatureGates: []featuregate.Feature{features.TASProfileMostFreeCapacity},
		},
		"block required; single Pod which cannot be split; MostFreeCapacity": {
			nodes: defaultNodes,
			topologyRequest: &kueue.PodSetTopologyRequest{
				Required: ptr.To(tasBlockLabel),
			},
			levels: defaultTwoLevels,
			requests: resources.Requests{
				corev1.ResourceCPU: 4000,
			},
			count:              1,
			wantReason:         `topology "default" doesn't allow to fit any of 1 pod(s)`,
			enableFeatureGates: []featuregate.Feature{features.TASProfileMostFreeCapacity},
		},
		"block required; too many Pods to fit requested; MostFreeCapacity": {
			nodes: defaultNodes,
			topologyRequest: &kueue.PodSetTopologyRequest{
				Required: ptr.To(tasBlockLabel),
			},
			levels: defaultTwoLevels,
			requests: resources.Requests{
				corev1.ResourceCPU: 1000,
			},
			count:              5,
			wantReason:         `topology "default" allows to fit only 4 out of 5 pod(s)`,
			enableFeatureGates: []featuregate.Feature{features.TASProfileMostFreeCapacity},
		},
		"rack required; single Pod requiring memory; MostFreeCapacity": {
			// TODO: remove after dropping the TASMostFreeCapacity feature gate
			nodes: defaultNodes,
			topologyRequest: &kueue.PodSetTopologyRequest{
				Required: ptr.To(tasRackLabel),
			},
			levels: defaultTwoLevels,
			requests: resources.Requests{
				corev1.ResourceMemory: 1024,
			},
			count: 4,
			wantAssignment: &kueue.TopologyAssignment{
				Levels: defaultTwoLevels,
				Domains: []kueue.TopologyDomainAssignment{
					{
						Count: 4,
						Values: []string{
							"b2",
							"r2",
						},
					},
				},
			},
			enableFeatureGates: []featuregate.Feature{features.TASProfileMostFreeCapacity},
		},
		"rack preferred; but only block can accommodate the workload; MostFreeCapacity": {
			nodes: defaultNodes,
			topologyRequest: &kueue.PodSetTopologyRequest{
				Preferred: ptr.To(tasRackLabel),
			},
			levels: defaultTwoLevels,
			requests: resources.Requests{
				corev1.ResourceCPU: 1000,
			},
			count: 4,
			wantAssignment: &kueue.TopologyAssignment{
				Levels: defaultTwoLevels,
				Domains: []kueue.TopologyDomainAssignment{
					{
						Count: 3,
						Values: []string{
							"b1",
							"r2",
						},
					},
					{
						Count: 1,
						Values: []string{
							"b1",
							"r1",
						},
					},
				},
			},
			enableFeatureGates: []featuregate.Feature{features.TASProfileMostFreeCapacity},
		},
		"rack preferred; but only multiple blocks can accommodate the workload; MostFreeCapacity": {
			nodes: defaultNodes,
			topologyRequest: &kueue.PodSetTopologyRequest{
				Preferred: ptr.To(tasRackLabel),
			},
			levels: defaultTwoLevels,
			requests: resources.Requests{
				corev1.ResourceCPU: 1000,
			},
			count: 6,
			wantAssignment: &kueue.TopologyAssignment{
				Levels: defaultTwoLevels,
				Domains: []kueue.TopologyDomainAssignment{
					{
						Count: 3,
						Values: []string{
							"b1",
							"r2",
						},
					},
					{
						Count: 2,
						Values: []string{
							"b2",
							"r2",
						},
					},
					{
						Count: 1,
						Values: []string{
							"b1",
							"r1",
						},
					},
				},
			},
			enableFeatureGates: []featuregate.Feature{features.TASProfileMostFreeCapacity},
		},
		"block preferred; but only multiple blocks can accommodate the workload; MostFreeCapacity": {
			nodes: defaultNodes,
			topologyRequest: &kueue.PodSetTopologyRequest{
				Preferred: ptr.To(tasBlockLabel),
			},
			levels: defaultTwoLevels,
			requests: resources.Requests{
				corev1.ResourceCPU: 1000,
			},
			count: 6,
			wantAssignment: &kueue.TopologyAssignment{
				Levels: defaultTwoLevels,
				Domains: []kueue.TopologyDomainAssignment{
					{
						Count: 3,
						Values: []string{
							"b1",
							"r2",
						},
					},
					{
						Count: 2,
						Values: []string{
							"b2",
							"r2",
						},
					},
					{
						Count: 1,
						Values: []string{
							"b1",
							"r1",
						},
					},
				},
			},
			enableFeatureGates: []featuregate.Feature{features.TASProfileMostFreeCapacity},
		},
		"block preferred; but the workload cannot be accommodate in entire topology; MostFreeCapacity": {
			nodes: defaultNodes,
			topologyRequest: &kueue.PodSetTopologyRequest{
				Preferred: ptr.To(tasBlockLabel),
			},
			levels: defaultTwoLevels,
			requests: resources.Requests{
				corev1.ResourceCPU: 1000,
			},
			count:              10,
			wantReason:         `topology "default" allows to fit only 7 out of 10 pod(s)`,
			enableFeatureGates: []featuregate.Feature{features.TASProfileMostFreeCapacity},
		},
		"only nodes with matching labels are considered; no matching node; MostFreeCapacity": {
			nodes: []corev1.Node{
				*testingnode.MakeNode("b1-r1-x1").
					Label("zone", "zone-a").
					Label(corev1.LabelHostname, "x1").
					StatusAllocatable(corev1.ResourceList{
						corev1.ResourceCPU:    resource.MustParse("1"),
						corev1.ResourceMemory: resource.MustParse("1Gi"),
						corev1.ResourcePods:   resource.MustParse("10"),
					}).
					Obj(),
			},
			topologyRequest: &kueue.PodSetTopologyRequest{
				Required: ptr.To(corev1.LabelHostname),
			},
			nodeLabels: map[string]string{
				"zone": "zone-b",
			},
			levels: defaultOneLevel,
			requests: resources.Requests{
				corev1.ResourceCPU: 1000,
			},
			count:              1,
			wantReason:         "no topology domains at level: kubernetes.io/hostname",
			enableFeatureGates: []featuregate.Feature{features.TASProfileMostFreeCapacity},
		},
		"only nodes with matching labels are considered; matching node is found; MostFreeCapacity": {
			nodes: []corev1.Node{
				*testingnode.MakeNode("b1-r1-x1").
					Label("zone", "zone-a").
					Label(corev1.LabelHostname, "x1").
					StatusAllocatable(corev1.ResourceList{
						corev1.ResourceCPU:    resource.MustParse("1"),
						corev1.ResourceMemory: resource.MustParse("1Gi"),
						corev1.ResourcePods:   resource.MustParse("10"),
					}).
					Ready().
					Obj(),
			},
			topologyRequest: &kueue.PodSetTopologyRequest{
				Required: ptr.To(corev1.LabelHostname),
			},
			nodeLabels: map[string]string{
				"zone": "zone-a",
			},
			levels: defaultOneLevel,
			requests: resources.Requests{
				corev1.ResourceCPU: 1000,
			},
			count: 1,
			wantAssignment: &kueue.TopologyAssignment{
				Levels: defaultOneLevel,
				Domains: []kueue.TopologyDomainAssignment{
					{
						Count: 1,
						Values: []string{
							"x1",
						},
					},
				},
			},
			enableFeatureGates: []featuregate.Feature{features.TASProfileMostFreeCapacity},
		},
		"only nodes with matching levels are considered; no host label on node; MostFreeCapacity": {
			nodes: []corev1.Node{
				*testingnode.MakeNode("b1-r1-x1").
					Label(tasBlockLabel, "b1").
					Label(tasRackLabel, "r1").
					// the node doesn't have the 'kubernetes.io/hostname' required by topology
					StatusAllocatable(corev1.ResourceList{
						corev1.ResourceCPU:    resource.MustParse("1"),
						corev1.ResourceMemory: resource.MustParse("1Gi"),
						corev1.ResourcePods:   resource.MustParse("10"),
					}).
					Ready().
					Obj(),
			},
			topologyRequest: &kueue.PodSetTopologyRequest{
				Required: ptr.To(tasRackLabel),
			},
			levels: defaultThreeLevels,
			requests: resources.Requests{
				corev1.ResourceCPU: 1000,
			},
			count:              1,
			wantReason:         "no topology domains at level: cloud.com/topology-rack",
			enableFeatureGates: []featuregate.Feature{features.TASProfileMostFreeCapacity},
		},
		"don't consider unscheduled Pods when computing capacity; MostFreeCapacity": {
			// the Pod is not scheduled (no NodeName set, so is not blocking capacity)
			nodes: []corev1.Node{
				*testingnode.MakeNode("x1").
					Label(corev1.LabelHostname, "x1").
					StatusAllocatable(corev1.ResourceList{
						corev1.ResourceCPU:    resource.MustParse("1"),
						corev1.ResourceMemory: resource.MustParse("1Gi"),
						corev1.ResourcePods:   resource.MustParse("10"),
					}).
					Ready().
					Obj(),
			},
			pods: []corev1.Pod{
				*testingpod.MakePod("test-unscheduled", "test-ns").
					Request(corev1.ResourceCPU, "600m").
					Obj(),
			},
			topologyRequest: &kueue.PodSetTopologyRequest{
				Required: ptr.To(corev1.LabelHostname),
			},
			levels: defaultOneLevel,
			requests: resources.Requests{
				corev1.ResourceCPU: 600,
			},
			count: 1,
			wantAssignment: &kueue.TopologyAssignment{
				Levels: defaultOneLevel,
				Domains: []kueue.TopologyDomainAssignment{
					{
						Count: 1,
						Values: []string{
							"x1",
						},
					},
				},
			},
			enableFeatureGates: []featuregate.Feature{features.TASProfileMostFreeCapacity},
		},
		"don't consider terminal pods when computing the capacity; MostFreeCapacity": {
			nodes: []corev1.Node{
				*testingnode.MakeNode("x1").
					Label(corev1.LabelHostname, "x1").
					StatusAllocatable(corev1.ResourceList{
						corev1.ResourceCPU:    resource.MustParse("1"),
						corev1.ResourceMemory: resource.MustParse("1Gi"),
						corev1.ResourcePods:   resource.MustParse("10"),
					}).
					Ready().
					Obj(),
			},
			pods: []corev1.Pod{
				*testingpod.MakePod("test-failed", "test-ns").NodeName("x1").
					Request(corev1.ResourceCPU, "600m").
					StatusPhase(corev1.PodFailed).
					Obj(),
				*testingpod.MakePod("test-succeeded", "test-ns").NodeName("x1").
					Request(corev1.ResourceCPU, "600m").
					StatusPhase(corev1.PodSucceeded).
					Obj(),
			},
			topologyRequest: &kueue.PodSetTopologyRequest{
				Required: ptr.To(corev1.LabelHostname),
			},
			levels: defaultOneLevel,
			requests: resources.Requests{
				corev1.ResourceCPU: 600,
			},
			count: 1,
			wantAssignment: &kueue.TopologyAssignment{
				Levels: defaultOneLevel,
				Domains: []kueue.TopologyDomainAssignment{
					{
						Count: 1,
						Values: []string{
							"x1",
						},
					},
				},
			},
			enableFeatureGates: []featuregate.Feature{features.TASProfileMostFreeCapacity},
		},
		"include usage from pending scheduled non-TAS pods, blocked assignment; MostFreeCapacity": {
			// there is not enough free capacity on the only node x1
			nodes: []corev1.Node{
				*testingnode.MakeNode("x1").
					Label(corev1.LabelHostname, "x1").
					StatusAllocatable(corev1.ResourceList{
						corev1.ResourceCPU:    resource.MustParse("1"),
						corev1.ResourceMemory: resource.MustParse("1Gi"),
						corev1.ResourcePods:   resource.MustParse("10"),
					}).
					Ready().
					Obj(),
			},
			pods: []corev1.Pod{
				*testingpod.MakePod("test-pending", "test-ns").NodeName("x1").
					StatusPhase(corev1.PodPending).
					Request(corev1.ResourceCPU, "600m").
					Obj(),
			},
			topologyRequest: &kueue.PodSetTopologyRequest{
				Required: ptr.To(corev1.LabelHostname),
			},
			levels: defaultOneLevel,
			requests: resources.Requests{
				corev1.ResourceCPU: 600,
			},
			count:      1,
			wantReason: `topology "default" doesn't allow to fit any of 1 pod(s)`,
		},
		"include usage from running non-TAS pods, blocked assignment; MostFreeCapacity": {
			// there is not enough free capacity on the only node x1
			nodes: []corev1.Node{
				*testingnode.MakeNode("x1").
					Label(corev1.LabelHostname, "x1").
					StatusAllocatable(corev1.ResourceList{
						corev1.ResourceCPU:    resource.MustParse("1"),
						corev1.ResourceMemory: resource.MustParse("1Gi"),
						corev1.ResourcePods:   resource.MustParse("10"),
					}).
					Ready().
					Obj(),
			},
			pods: []corev1.Pod{
				*testingpod.MakePod("test-running", "test-ns").NodeName("x1").
					StatusPhase(corev1.PodRunning).
					Request(corev1.ResourceCPU, "600m").
					Obj(),
			},
			topologyRequest: &kueue.PodSetTopologyRequest{
				Required: ptr.To(corev1.LabelHostname),
			},
			levels: defaultOneLevel,
			requests: resources.Requests{
				corev1.ResourceCPU: 600,
			},
			count:              1,
			wantReason:         `topology "default" doesn't allow to fit any of 1 pod(s)`,
			enableFeatureGates: []featuregate.Feature{features.TASProfileMostFreeCapacity},
		},
		"include usage from running non-TAS pods, found free capacity on another node; MostFreeCapacity": {
			// there is not enough free capacity on the node x1 as the
			// assignments lends on the free x2
			nodes: []corev1.Node{
				*testingnode.MakeNode("x1").
					Label(corev1.LabelHostname, "x1").
					StatusAllocatable(corev1.ResourceList{
						corev1.ResourceCPU:    resource.MustParse("1"),
						corev1.ResourceMemory: resource.MustParse("1Gi"),
						corev1.ResourcePods:   resource.MustParse("10"),
					}).
					Ready().
					Obj(),
				*testingnode.MakeNode("x2").
					Label(corev1.LabelHostname, "x2").
					StatusAllocatable(corev1.ResourceList{
						corev1.ResourceCPU:    resource.MustParse("1"),
						corev1.ResourceMemory: resource.MustParse("1Gi"),
						corev1.ResourcePods:   resource.MustParse("10"),
					}).
					Ready().
					Obj(),
			},
			pods: []corev1.Pod{
				*testingpod.MakePod("test-pod", "test-ns").NodeName("x1").
					Request(corev1.ResourceCPU, "600m").
					Obj(),
			},
			topologyRequest: &kueue.PodSetTopologyRequest{
				Required: ptr.To(corev1.LabelHostname),
			},
			levels: defaultOneLevel,
			requests: resources.Requests{
				corev1.ResourceCPU: 600,
			},
			count: 1,
			wantAssignment: &kueue.TopologyAssignment{
				Levels: defaultOneLevel,
				Domains: []kueue.TopologyDomainAssignment{
					{
						Count: 1,
						Values: []string{
							"x2",
						},
					},
				},
			},
			enableFeatureGates: []featuregate.Feature{features.TASProfileMostFreeCapacity},
		},
		"no assignment as node is not ready; MostFreeCapacity": {
			nodes: []corev1.Node{
				*testingnode.MakeNode("b1-r1-x1").
					Label("zone", "zone-a").
					Label(corev1.LabelHostname, "x1").
					StatusAllocatable(corev1.ResourceList{
						corev1.ResourceCPU:    resource.MustParse("1"),
						corev1.ResourceMemory: resource.MustParse("1Gi"),
						corev1.ResourcePods:   resource.MustParse("10"),
					}).
					NotReady().
					StatusConditions(corev1.NodeCondition{
						Type:   corev1.NodeNetworkUnavailable,
						Status: corev1.ConditionTrue,
					}).
					Obj(),
			},
			topologyRequest: &kueue.PodSetTopologyRequest{
				Required: ptr.To(corev1.LabelHostname),
			},
			nodeLabels: map[string]string{
				"zone": "zone-a",
			},
			levels: defaultOneLevel,
			requests: resources.Requests{
				corev1.ResourceCPU: 1000,
			},
			count:              1,
			wantReason:         "no topology domains at level: kubernetes.io/hostname",
			enableFeatureGates: []featuregate.Feature{features.TASProfileMostFreeCapacity},
		},
		"no assignment as node is unschedulable; MostFreeCapacity": {
			nodes: []corev1.Node{
				*testingnode.MakeNode("b1-r1-x1").
					Label("zone", "zone-a").
					Label(corev1.LabelHostname, "x1").
					StatusAllocatable(corev1.ResourceList{
						corev1.ResourceCPU:    resource.MustParse("1"),
						corev1.ResourceMemory: resource.MustParse("1Gi"),
						corev1.ResourcePods:   resource.MustParse("10"),
					}).
					Ready().
					Unschedulable().
					Obj(),
			},
			topologyRequest: &kueue.PodSetTopologyRequest{
				Required: ptr.To(corev1.LabelHostname),
			},
			nodeLabels: map[string]string{
				"zone": "zone-a",
			},
			levels: defaultOneLevel,
			requests: resources.Requests{
				corev1.ResourceCPU: 1000,
			},
			count:              1,
			wantReason:         "no topology domains at level: kubernetes.io/hostname",
			enableFeatureGates: []featuregate.Feature{features.TASProfileMostFreeCapacity},
		},
<<<<<<< HEAD
		"no assignment as node is unschedulable": {
			nodes: []corev1.Node{
				*testingnode.MakeNode("b1-r1-x1").
					Label("zone", "zone-a").
					Label(corev1.LabelHostname, "x1").
					StatusAllocatable(corev1.ResourceList{
						corev1.ResourceCPU:    resource.MustParse("1"),
						corev1.ResourceMemory: resource.MustParse("1Gi"),
					}).
					Ready().
					Unschedulable().
					Obj(),
			},
			request: kueue.PodSetTopologyRequest{
				Required: ptr.To(corev1.LabelHostname),
			},
			nodeLabels: map[string]string{
				"zone": "zone-a",
			},
			levels: defaultOneLevel,
			requests: resources.Requests{
				corev1.ResourceCPU: 1000,
			},
			count:      1,
			wantReason: "no topology domains at level: kubernetes.io/hostname",
		},
		"skip node which has untolerated taint": {
=======
		"skip node which has untolerated taint; MostFreeCapacity": {
>>>>>>> 9935ce6f
			nodes: []corev1.Node{
				*testingnode.MakeNode("x1").
					Label("zone", "zone-a").
					Label(corev1.LabelHostname, "x1").
					StatusAllocatable(corev1.ResourceList{
						corev1.ResourceCPU:    resource.MustParse("1"),
						corev1.ResourceMemory: resource.MustParse("1Gi"),
						corev1.ResourcePods:   resource.MustParse("10"),
					}).
					Ready().
					Taints(corev1.Taint{
						Key:    "example.com/gpu",
						Value:  "present",
						Effect: corev1.TaintEffectNoSchedule,
					}).
					Obj(),
			},
			topologyRequest: &kueue.PodSetTopologyRequest{
				Required: ptr.To(corev1.LabelHostname),
			},
			nodeLabels: map[string]string{
				"zone": "zone-a",
			},
			levels: defaultOneLevel,
			requests: resources.Requests{
				corev1.ResourceCPU: 1000,
			},
			count:              1,
			wantReason:         `topology "default" doesn't allow to fit any of 1 pod(s)`,
			enableFeatureGates: []featuregate.Feature{features.TASProfileMostFreeCapacity},
		},
		"allow to schedule on node with tolerated taint; MostFreeCapacity": {
			nodes: []corev1.Node{
				*testingnode.MakeNode("b1-r1-x1").
					Label("zone", "zone-a").
					Label(corev1.LabelHostname, "x1").
					Taints(corev1.Taint{
						Key:    "example.com/gpu",
						Value:  "present",
						Effect: corev1.TaintEffectNoSchedule,
					}).
					StatusAllocatable(corev1.ResourceList{
						corev1.ResourceCPU:    resource.MustParse("1"),
						corev1.ResourceMemory: resource.MustParse("1Gi"),
						corev1.ResourcePods:   resource.MustParse("10"),
					}).
					Ready().
					Obj(),
			},
			tolerations: []corev1.Toleration{
				{
					Key:      "example.com/gpu",
					Value:    "present",
					Operator: corev1.TolerationOpEqual,
				},
			},
			topologyRequest: &kueue.PodSetTopologyRequest{
				Required: ptr.To(corev1.LabelHostname),
			},
			nodeLabels: map[string]string{
				"zone": "zone-a",
			},
			levels: defaultOneLevel,
			requests: resources.Requests{
				corev1.ResourceCPU: 1000,
			},
			count: 1,
			wantAssignment: &kueue.TopologyAssignment{
				Levels: defaultOneLevel,
				Domains: []kueue.TopologyDomainAssignment{
					{
						Count: 1,
						Values: []string{
							"x1",
						},
					},
				},
			},
			enableFeatureGates: []featuregate.Feature{features.TASProfileMostFreeCapacity},
		},
		"no assignment as node does not have enough allocatable pods (.status.allocatable['pods']); MostFreeCapacity": {
			nodes: []corev1.Node{
				*testingnode.MakeNode("b1-r1-x1").
					Label("zone", "zone-a").
					Label(corev1.LabelHostname, "x1").
					StatusAllocatable(corev1.ResourceList{
						corev1.ResourceCPU:  resource.MustParse("1000m"),
						corev1.ResourcePods: resource.MustParse("1"),
					}).
					Ready().
					Obj(),
			},
			pods: []corev1.Pod{
				*testingpod.MakePod("test-running", "test-ns").
					NodeName("b1-r1-x1").
					StatusPhase(corev1.PodRunning).
					Request(corev1.ResourceCPU, "300m").
					Obj(),
			},
			topologyRequest: &kueue.PodSetTopologyRequest{
				Required: ptr.To(corev1.LabelHostname),
			},
			nodeLabels: map[string]string{
				"zone": "zone-a",
			},
			levels: defaultOneLevel,
			requests: resources.Requests{
				corev1.ResourceCPU: 300,
			},
			count:              1,
			wantReason:         `topology "default" doesn't allow to fit any of 1 pod(s)`,
			enableFeatureGates: []featuregate.Feature{features.TASProfileMostFreeCapacity},
		},
	}
	for name, tc := range cases {
		t.Run(name, func(t *testing.T) {
			ctx, _ := utiltesting.ContextWithLog(t)
			// TODO: remove after dropping the TAS profiles feature gates
			for _, gate := range tc.enableFeatureGates {
				features.SetFeatureGateDuringTest(t, gate, true)
			}

			initialObjects := make([]client.Object, 0)
			for i := range tc.nodes {
				initialObjects = append(initialObjects, &tc.nodes[i])
			}
			for i := range tc.pods {
				initialObjects = append(initialObjects, &tc.pods[i])
			}
			clientBuilder := utiltesting.NewClientBuilder()
			clientBuilder.WithObjects(initialObjects...)
			_ = tasindexer.SetupIndexes(ctx, utiltesting.AsIndexer(clientBuilder))
			client := clientBuilder.Build()

			tasCache := NewTASCache(client)
			tasFlavorCache := tasCache.NewTASFlavorCache("default", tc.levels, tc.nodeLabels, tc.tolerations)

			snapshot, err := tasFlavorCache.snapshot(ctx)
			if err != nil {
				t.Fatalf("failed to build the snapshot: %v", err)
			}
			tasInput := TASPodSetRequests{
				PodSet: &kueue.PodSet{
					Name:            kueue.DefaultPodSetName,
					TopologyRequest: tc.topologyRequest,
					Template: corev1.PodTemplateSpec{
						Spec: corev1.PodSpec{
							Tolerations: tc.tolerations,
						},
					},
				},
				SinglePodRequests: tc.requests,
				Count:             tc.count,
			}
			if tc.topologyRequest == nil {
				tasInput.Implied = true
			}
			flavorTASRequests := []TASPodSetRequests{tasInput}
			wantResult := make(TASAssignmentsResult)
			wantMainPodSetResult := tasPodSetAssignmentResult{
				FailureReason: tc.wantReason,
			}
			if tc.wantAssignment != nil {
				sort.Slice(tc.wantAssignment.Domains, func(i, j int) bool {
					return utiltas.DomainID(tc.wantAssignment.Domains[i].Values) < utiltas.DomainID(tc.wantAssignment.Domains[j].Values)
				})
				wantMainPodSetResult.TopologyAssignment = tc.wantAssignment
			}
			wantResult[kueue.DefaultPodSetName] = wantMainPodSetResult
			gotResult := snapshot.FindTopologyAssignmentsForFlavor(flavorTASRequests, false)
			if diff := cmp.Diff(wantResult, gotResult); diff != "" {
				t.Errorf("unexpected topology assignment (-want,+got): %s", diff)
			}
		})
	}
}<|MERGE_RESOLUTION|>--- conflicted
+++ resolved
@@ -1830,37 +1830,7 @@
 			wantReason:         "no topology domains at level: kubernetes.io/hostname",
 			enableFeatureGates: []featuregate.Feature{features.TASProfileMostFreeCapacity},
 		},
-<<<<<<< HEAD
-		"no assignment as node is unschedulable": {
-			nodes: []corev1.Node{
-				*testingnode.MakeNode("b1-r1-x1").
-					Label("zone", "zone-a").
-					Label(corev1.LabelHostname, "x1").
-					StatusAllocatable(corev1.ResourceList{
-						corev1.ResourceCPU:    resource.MustParse("1"),
-						corev1.ResourceMemory: resource.MustParse("1Gi"),
-					}).
-					Ready().
-					Unschedulable().
-					Obj(),
-			},
-			request: kueue.PodSetTopologyRequest{
-				Required: ptr.To(corev1.LabelHostname),
-			},
-			nodeLabels: map[string]string{
-				"zone": "zone-a",
-			},
-			levels: defaultOneLevel,
-			requests: resources.Requests{
-				corev1.ResourceCPU: 1000,
-			},
-			count:      1,
-			wantReason: "no topology domains at level: kubernetes.io/hostname",
-		},
-		"skip node which has untolerated taint": {
-=======
 		"skip node which has untolerated taint; MostFreeCapacity": {
->>>>>>> 9935ce6f
 			nodes: []corev1.Node{
 				*testingnode.MakeNode("x1").
 					Label("zone", "zone-a").
