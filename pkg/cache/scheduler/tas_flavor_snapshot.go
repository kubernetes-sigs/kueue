--- conflicted
+++ resolved
@@ -782,7 +782,6 @@
 		}
 	}
 
-<<<<<<< HEAD
 	if !useBalancedPlacement {
 		fitLevelIdx, currFitDomain, reason = s.findLevelWithFitDomains(levelIdx, required, count, leaderCount, sliceSize, unconstrained)
 		if len(reason) > 0 {
@@ -791,25 +790,14 @@
 		// phase 2b: traverse the tree down level-by-level optimizing the number of
 		// topology domains at each level
 		// if unconstrained is set, we'll only do it once
-		currFitDomain = s.updateSliceCountsToMinimum(currFitDomain, count, leaderCount, sliceSize, unconstrained)
-	}
-=======
-	// phase 2b: traverse the tree down level-by-level optimizing the number of
-	// topology domains at each level
-	// if unconstrained is set, we'll only do it once
-	currFitDomain = s.updateCountsToMinimumGeneric(currFitDomain, count, leaderCount, sliceSize, unconstrained, true)
->>>>>>> a02abfed
+		currFitDomain = s.updateCountsToMinimumGeneric(currFitDomain, count, leaderCount, sliceSize, unconstrained, true)
+	}
 	for levelIdx := fitLevelIdx; levelIdx+1 < len(s.domainsPerLevel); levelIdx++ {
 		if levelIdx < sliceLevelIdx {
 			// If we are "above" the requested slice topology level, we're greedily assigning pods/slices to
 			// all domains without checking what we've assigned to parent domains.
-<<<<<<< HEAD
 			sortedLowerDomains := sortedDomains(s.lowerLevelDomains(currFitDomain), unconstrained)
-			currFitDomain = s.updateSliceCountsToMinimum(sortedLowerDomains, count, leaderCount, sliceSize, unconstrained)
-=======
-			sortedLowerDomains := s.sortedDomains(s.lowerLevelDomains(currFitDomain), unconstrained)
 			currFitDomain = s.updateCountsToMinimumGeneric(sortedLowerDomains, count, leaderCount, sliceSize, unconstrained, true)
->>>>>>> a02abfed
 		} else {
 			// If we are "at" or "below" the requested slice topology level, we have to carefully assign pods
 			// to domains based on what we've assigned to parent domains, that's why we're iterating through
@@ -1469,7 +1457,6 @@
 	return fmt.Sprintf("topology %q allows to fit only %d out of %d slice(s)", s.topologyName, slicesFitCount, totalRequestsSlicesCount)
 }
 
-<<<<<<< HEAD
 func (d *domain) grandchildren() []*domain {
 	var size int
 	for _, c := range d.children {
@@ -1505,8 +1492,8 @@
 			clearState(d)
 		}
 	}
-=======
+}
+
 func slicesRequested(tr *kueue.PodSetTopologyRequest) bool {
 	return tr != nil && tr.PodSetSliceRequiredTopology != nil && tr.PodSetSliceSize != nil
->>>>>>> a02abfed
 }