/*
Copyright The Kubernetes Authors.

Licensed under the Apache License, Version 2.0 (the "License");
you may not use this file except in compliance with the License.
You may obtain a copy of the License at

    http://www.apache.org/licenses/LICENSE-2.0

Unless required by applicable law or agreed to in writing, software
distributed under the License is distributed on an "AS IS" BASIS,
WITHOUT WARRANTIES OR CONDITIONS OF ANY KIND, either express or implied.
See the License for the specific language governing permissions and
limitations under the License.
*/

package scheduler

import (
	"cmp"
	"encoding/json"
	"errors"
	"fmt"
	"maps"
	"math"
	"slices"
	"strconv"
	"strings"

	"github.com/go-logr/logr"
	corev1 "k8s.io/api/core/v1"
	"k8s.io/apimachinery/pkg/labels"
	corev1helpers "k8s.io/component-helpers/scheduling/corev1"
	"k8s.io/component-helpers/scheduling/corev1/nodeaffinity"
	"k8s.io/utils/ptr"

	kueue "sigs.k8s.io/kueue/apis/kueue/v1beta2"
	"sigs.k8s.io/kueue/pkg/features"
	"sigs.k8s.io/kueue/pkg/podset"
	"sigs.k8s.io/kueue/pkg/resources"
	utiltas "sigs.k8s.io/kueue/pkg/util/tas"
	"sigs.k8s.io/kueue/pkg/workload"
)

var (
	errCodeAssumptionsViolated = errors.New("code assumptions violated")
)

// domain holds the static information about placement of a topology
// domain in the hierarchy of topology domains.
type domain struct {
	// id is the globally unique id of the domain
	id utiltas.TopologyDomainID

	// parent points to domain which is a parent in topology structure
	parent *domain

	// children points to domains which are children in topology structure
	children []*domain

	// state is a temporary state of the topology domains during the
	// assignment algorithm.
	//
	// In the first phase of the algorithm (traversal to the top the topology to
	// determine the level to fit the workload) it denotes the number of pods
	// which can fit in a given domain.
	//
	// In the second phase of the algorithm (traversal to the bottom to
	// determine the actual assignments) it denotes the number of pods actually
	// assigned to the given domain.
	state int32

	// sliceState is a temporary state of the topology domains during the
	// assignment algorithm that denotes the number of slices that can fit within
	// that domain.
	//
	// For domains that are below the requested topology level the algorithm
	// assigns 0 to that field as this field makes no sense for lower level
	// domains.
	sliceState int32

	stateWithLeader      int32
	sliceStateWithLeader int32
	leaderState          int32

	// levelValues stores the mapping from domain ID back to the
	// ordered list of values
	levelValues []string

	// affinityScore is the sum of weights of all preferred affinity terms that match the node.
	// For non-leaf domains, it is the sum of affinity scores of all children.
	affinityScore int64
}

// leafDomain extends the domain with information for the lowest-level domain.
type leafDomain struct {
	domain
	// freeCapacity represents the total node capacity minus the non-TAS usage,
	// coming from Pods which are not managed by workloads admitted by TAS
	// (typically static Pods, DaemonSets, or Deployments).
	freeCapacity resources.Requests

	// tasUsage represents the usage associated with TAS workloads.
	tasUsage resources.Requests

	// node at the leaf, if the lowest level is a node
	node *corev1.Node
}

type domainByID map[utiltas.TopologyDomainID]*domain
type leafDomainByID map[utiltas.TopologyDomainID]*leafDomain

type TASFlavorSnapshot struct {
	log logr.Logger

	// topologyName indicates the name of the topology specified in the
	// ResourceFlavor spec.topologyName field.
	topologyName kueue.TopologyReference

	// levelKeys denotes the ordered list of topology keys set as label keys
	// on the Topology object
	levelKeys []string

	// leaves maps domainID to domains that are at the lowest level of topology structure
	leaves leafDomainByID

	// roots maps domainID to domains that are at the highest level of topology structure
	roots domainByID

	// domains maps domainID to every domain available in the topology structure
	domains domainByID

	// domainsPerLevel stores the static tree information
	domainsPerLevel []domainByID

	// tolerations represents the list of tolerations defined for the resource flavor
	tolerations []corev1.Toleration

	// avoidanceLabel is the label key used to identify avoided nodes.
	avoidanceLabel string
}

func newTASFlavorSnapshot(log logr.Logger, topologyName kueue.TopologyReference,
	levels []string, tolerations []corev1.Toleration, avoidanceLabel string) *TASFlavorSnapshot {
	domainsPerLevel := make([]domainByID, len(levels))
	for level := range levels {
		domainsPerLevel[level] = make(domainByID)
	}

	snapshot := &TASFlavorSnapshot{
		log:             log,
		topologyName:    topologyName,
		levelKeys:       slices.Clone(levels),
		leaves:          make(leafDomainByID),
		tolerations:     slices.Clone(tolerations),
		domains:         make(domainByID),
		roots:           make(domainByID),
		domainsPerLevel: domainsPerLevel,
		avoidanceLabel:  avoidanceLabel,
	}
	return snapshot
}

func (s *TASFlavorSnapshot) addNode(node corev1.Node) utiltas.TopologyDomainID {
	levelValues := utiltas.LevelValues(s.levelKeys, node.Labels)
	domainID := utiltas.DomainID(levelValues)
	if s.isLowestLevelNode() {
		domainID = utiltas.DomainID(levelValues[len(levelValues)-1:])
	}
	if _, found := s.leaves[domainID]; !found {
		leafDomain := leafDomain{
			domain: domain{
				id:          domainID,
				levelValues: levelValues,
			},
		}
		if s.isLowestLevelNode() {
			leafDomain.node = &node
		}
		s.leaves[domainID] = &leafDomain
	}
	capacity := resources.NewRequests(node.Status.Allocatable)
	s.addCapacity(domainID, capacity)
	return domainID
}

func (s *TASFlavorSnapshot) isLowestLevelNode() bool {
	return s.lowestLevel() == corev1.LabelHostname
}

func (s *TASFlavorSnapshot) lowestLevel() string {
	return s.levelKeys[len(s.levelKeys)-1]
}

func (s *TASFlavorSnapshot) highestLevel() string {
	return s.levelKeys[0]
}

// initialize prepares the topology tree structure. This structure holds
// for a given the list of topology domains with additional static and dynamic
// information. This function initializes the static information which
// represents the edges to the parent and child domains. This structure is
// reused for multiple workloads during a single scheduling cycle.
func (s *TASFlavorSnapshot) initialize() {
	for _, leafDomain := range s.leaves {
		domain := &leafDomain.domain
		s.domains[domain.id] = domain
		s.domainsPerLevel[len(domain.levelValues)-1][domain.id] = domain
		s.initializeHelper(domain)
	}
}

// initializeHelper is a recursive helper for initialize() method
func (s *TASFlavorSnapshot) initializeHelper(dom *domain) {
	if len(dom.levelValues) == 1 {
		s.roots[dom.id] = dom
		return
	}
	parentValues := dom.levelValues[:len(dom.levelValues)-1]
	parentID := utiltas.DomainID(parentValues)
	parent, parentFound := s.domains[parentID]
	if !parentFound {
		// create parent
		parent = &domain{
			id:          parentID,
			levelValues: parentValues,
		}
		s.domainsPerLevel[len(parentValues)-1][parentID] = parent
		s.domains[parentID] = parent
		s.initializeHelper(parent)
	}
	// connect parent and child
	dom.parent = parent
	parent.children = append(parent.children, dom)
}

func (s *TASFlavorSnapshot) addCapacity(domainID utiltas.TopologyDomainID, capacity resources.Requests) {
	if s.leaves[domainID].freeCapacity == nil {
		s.leaves[domainID].freeCapacity = resources.Requests{}
	}
	s.leaves[domainID].freeCapacity.Add(capacity)
}

func (s *TASFlavorSnapshot) addNonTASUsage(domainID utiltas.TopologyDomainID, usage resources.Requests) {
	// The usage for non-TAS pods is only accounted for "TAS" nodes  - with at
	// least one TAS pod, and so the addCapacity function to initialize
	// freeCapacity is already called.
	s.leaves[domainID].freeCapacity.Sub(usage)
	s.leaves[domainID].freeCapacity.Sub(resources.Requests{corev1.ResourcePods: 1})
}

func (s *TASFlavorSnapshot) updateTASUsage(domainID utiltas.TopologyDomainID, usage resources.Requests, op usageOp, count int32) {
	u := usage.Clone()
	u.Add(resources.Requests{corev1.ResourcePods: int64(count)})
	if op == add {
		s.addTASUsage(domainID, u)
	} else {
		s.removeTASUsage(domainID, u)
	}
}

func (s *TASFlavorSnapshot) addTASUsage(domainID utiltas.TopologyDomainID, usage resources.Requests) {
	if s.leaves[domainID] == nil {
		// this can happen if there is an admitted workload for which the
		// backing node was deleted or is no longer Ready (so the addCapacity
		// function was not called).
		s.log.V(3).Info("skip accounting for TAS usage in domain", "domain", domainID, "usage", usage)
		return
	}
	if s.leaves[domainID].tasUsage == nil {
		s.leaves[domainID].tasUsage = resources.Requests{}
	}
	s.leaves[domainID].tasUsage.Add(usage)
}

func (s *TASFlavorSnapshot) removeTASUsage(domainID utiltas.TopologyDomainID, usage resources.Requests) {
	if s.leaves[domainID] == nil {
		// this can happen if there is an admitted workload for which the
		// backing node was deleted or is no longer Ready (so the addCapacity
		// function was not called).
		s.log.V(3).Info("skip removing TAS usage in domain", "domain", domainID, "usage", usage)
		return
	}
	if s.leaves[domainID].tasUsage == nil {
		s.leaves[domainID].tasUsage = resources.Requests{}
	}
	s.leaves[domainID].tasUsage.Sub(usage)
}

func (s *TASFlavorSnapshot) freeCapacityPerDomain() map[utiltas.TopologyDomainID]resources.Requests {
	freeCapacityPerDomain := make(map[utiltas.TopologyDomainID]resources.Requests, len(s.leaves))

	for domainID, leaf := range s.leaves {
		freeCapacityPerDomain[domainID] = leaf.freeCapacity.Clone()
	}

	return freeCapacityPerDomain
}

func (s *TASFlavorSnapshot) tasUsagePerDomain() map[utiltas.TopologyDomainID]resources.Requests {
	tasUsagePerDomain := make(map[utiltas.TopologyDomainID]resources.Requests, len(s.leaves))

	for domainID, leaf := range s.leaves {
		tasUsagePerDomain[domainID] = leaf.tasUsage.Clone()
	}

	return tasUsagePerDomain
}

type domainCapacityDetails struct {
	FreeCapacity map[corev1.ResourceName]string `json:"freeCapacity"`
	TasUsage     map[corev1.ResourceName]string `json:"tasUsage"`
}

func (s *TASFlavorSnapshot) SerializeFreeCapacityPerDomain() (string, error) {
	freeCapacityPerDomain := s.freeCapacityPerDomain()
	tasUsagePerDomain := s.tasUsagePerDomain()

	details := make(map[utiltas.TopologyDomainID]domainCapacityDetails, len(s.leaves))

	for _, domain := range slices.Sorted(maps.Keys(freeCapacityPerDomain)) {
		freeCapacity := freeCapacityPerDomain[domain]
		tasUsage := tasUsagePerDomain[domain]

		freeCapacityDetails := make(map[corev1.ResourceName]string, len(freeCapacity))
		for _, resourceName := range slices.Sorted(maps.Keys(freeCapacity)) {
			value := freeCapacity[resourceName]
			freeCapacityDetails[resourceName] = resources.ResourceQuantityString(resourceName, value)
		}

		tasUsageDetails := make(map[corev1.ResourceName]string, len(freeCapacity))
		for _, resourceName := range slices.Sorted(maps.Keys(tasUsage)) {
			value := tasUsage[resourceName]
			tasUsageDetails[resourceName] = resources.ResourceQuantityString(resourceName, value)
		}

		details[domain] = domainCapacityDetails{
			FreeCapacity: freeCapacityDetails,
			TasUsage:     tasUsageDetails,
		}
	}

	jsonBytes, err := json.Marshal(details)
	if err != nil {
		return "", err
	}

	return string(jsonBytes), nil
}

type TASPodSetRequests struct {
	PodSet            *kueue.PodSet
	PodSetUpdates     []*kueue.PodSetUpdate
	SinglePodRequests resources.Requests
	Count             int32
	Flavor            kueue.ResourceFlavorReference
	Implied           bool
	PodSetGroupName   *string
}

func (t *TASPodSetRequests) TotalRequests() resources.Requests {
	return t.SinglePodRequests.ScaledUp(int64(t.Count))
}

type FailureInfo struct {
	// PodSetName indicates the name of the PodSet for which computing the
	// TAS assignment failed.
	PodSetName kueue.PodSetReference

	// Reason indicates the reason why computing the TAS assignment failed.
	Reason string
}

type TASAssignmentsResult map[kueue.PodSetReference]tasPodSetAssignmentResult

func (r TASAssignmentsResult) Failure() *FailureInfo {
	for psName, psAssignment := range r {
		if psAssignment.FailureReason != "" {
			return &FailureInfo{PodSetName: psName, Reason: psAssignment.FailureReason}
		}
	}
	return nil
}

type tasPodSetAssignmentResult struct {
	TopologyAssignment *utiltas.TopologyAssignment
	FailureReason      string
}

type FlavorTASRequests []TASPodSetRequests

// Fits checks if the snapshot has enough capacity to accommodate the workload
func (s *TASFlavorSnapshot) Fits(flavorUsage workload.TASFlavorUsage) bool {
	for _, domainUsage := range flavorUsage {
		domainID := utiltas.DomainID(domainUsage.Values)
		leaf, found := s.leaves[domainID]
		if !found {
			return false
		}
		remainingCapacity := leaf.freeCapacity.Clone()
		remainingCapacity.Sub(leaf.tasUsage)
		if domainUsage.SinglePodRequests.CountIn(remainingCapacity) < domainUsage.Count {
			return false
		}
	}
	return true
}

type findTopologyAssignmentsOption struct {
	simulateEmpty bool
	workload      *kueue.Workload
}

// ExclusionStats tracks why nodes were excluded during TAS scheduling.
type ExclusionStats struct {
	Taints         map[string]int
	NodeSelector   int
	Affinity       int
	TopologyDomain int
	Resources      map[corev1.ResourceName]int
	TotalNodes     int
}

func newExclusionStats() *ExclusionStats {
	return &ExclusionStats{
		Taints:    make(map[string]int),
		Resources: make(map[corev1.ResourceName]int),
	}
}

// hasExclusions returns true if any exclusion reasons were recorded.
func (s *ExclusionStats) hasExclusions() bool {
	return s.NodeSelector > 0 || s.Affinity > 0 || s.TopologyDomain > 0 ||
		len(s.Taints) > 0 || len(s.Resources) > 0
}

// formatReasons returns a sorted, comma-separated string of exclusion reasons.
func (s *ExclusionStats) formatReasons() string {
	var reasons []string
	if s.NodeSelector > 0 {
		reasons = append(reasons, fmt.Sprintf("nodeSelector: %d", s.NodeSelector))
	}
	if s.Affinity > 0 {
		reasons = append(reasons, fmt.Sprintf("affinity: %d", s.Affinity))
	}
	if s.TopologyDomain > 0 {
		reasons = append(reasons, fmt.Sprintf("topologyDomain: %d", s.TopologyDomain))
	}
	for _, taint := range slices.Sorted(maps.Keys(s.Taints)) {
		reasons = append(reasons, fmt.Sprintf("taint %q: %d", taint, s.Taints[taint]))
	}
	for _, resource := range slices.Sorted(maps.Keys(s.Resources)) {
		reasons = append(reasons, fmt.Sprintf("resource %q: %d", resource, s.Resources[resource]))
	}
	slices.Sort(reasons)
	return strings.Join(reasons, ", ")
}

type FindTopologyAssignmentsOption func(*findTopologyAssignmentsOption)

// WithSimulateEmpty sets parameter allows to look for the assignment under the
// assumption that all TAS workloads are preempted.
func WithSimulateEmpty(simulateEmpty bool) FindTopologyAssignmentsOption {
	return func(o *findTopologyAssignmentsOption) {
		o.simulateEmpty = simulateEmpty
	}
}

func WithWorkload(wl *kueue.Workload) FindTopologyAssignmentsOption {
	return func(o *findTopologyAssignmentsOption) {
		o.workload = wl
	}
}

// FindTopologyAssignmentsForFlavor returns TAS assignment, if possible, for all
// the TAS requests in the flavor handled by the snapshot.
func (s *TASFlavorSnapshot) FindTopologyAssignmentsForFlavor(flavorTASRequests FlavorTASRequests, options ...FindTopologyAssignmentsOption) TASAssignmentsResult {
	opts := &findTopologyAssignmentsOption{}
	for _, option := range options {
		option(opts)
	}

	result := make(map[kueue.PodSetReference]tasPodSetAssignmentResult)
	assumedUsage := make(map[utiltas.TopologyDomainID]resources.Requests)

	groupedTASRequests := make(map[string]FlavorTASRequests)
	groupsOrder := make([]string, 0)

	for idx, tr := range flavorTASRequests {
		groupKey := strconv.Itoa(idx)
		if tr.PodSetGroupName != nil {
			groupKey = *tr.PodSetGroupName
		}

		if !slices.Contains(groupsOrder, groupKey) {
			groupsOrder = append(groupsOrder, groupKey)
		}
		groupedTASRequests[groupKey] = append(groupedTASRequests[groupKey], tr)
	}

	for _, groupKey := range groupsOrder {
		trs := groupedTASRequests[groupKey]
		if workload.HasUnhealthyNodes(opts.workload) {
			for _, tr := range trs {
				// In case of looking for Node replacement, TopologyRequest has only
				// PodSets with the Node to replace, so we match PodSetAssignment
				psa := findPSA(opts.workload, tr.PodSet.Name)
				if psa == nil || psa.TopologyAssignment == nil {
					continue
				}
				// We deepCopy the existing TopologyAssignment, so if we delete unwanted domain,
				// And there is no fit, we have the original newAssignment to retry with
				newAssignment, replacementAssignment, reason := s.findReplacementAssignment(&tr, utiltas.InternalFrom(psa.TopologyAssignment), opts.workload, assumedUsage)
				result[tr.PodSet.Name] = tasPodSetAssignmentResult{TopologyAssignment: newAssignment, FailureReason: reason}
				if reason != "" {
					return result
				}
				addAssumedUsage(assumedUsage, replacementAssignment, &tr)
			}
		} else {
			leader, workers := findLeaderAndWorkers(trs)

			assignments, reason := s.findTopologyAssignment(workers, leader, assumedUsage, opts.simulateEmpty, "")
			for _, tr := range trs {
				podSetName := tr.PodSet.Name
				result[podSetName] = tasPodSetAssignmentResult{TopologyAssignment: assignments[podSetName], FailureReason: reason}
			}

			if reason != "" {
				return result
			}
			for _, tr := range trs {
				addAssumedUsage(assumedUsage, assignments[tr.PodSet.Name], &tr)
			}
		}
	}

	return result
}

func findLeaderAndWorkers(trs FlavorTASRequests) (*TASPodSetRequests, TASPodSetRequests) {
	var leader *TASPodSetRequests = nil

	workers := trs[0]
	if len(trs) > 1 {
		leader = &trs[1]

		if leader.Count > workers.Count {
			leader = &trs[0]
			workers = trs[1]
		}
	}
	return leader, workers
}

// findReplacementAssignment finds the topology assignment for the replacement node
// it return new corrected topologyAssignment, a replacement topologyAssignment used to patched the old, faulty one, and
// reason if finding fails
func (s *TASFlavorSnapshot) findReplacementAssignment(tr *TASPodSetRequests, existingAssignment *utiltas.TopologyAssignment, wl *kueue.Workload, assumedUsage map[utiltas.TopologyDomainID]resources.Requests) (*utiltas.TopologyAssignment, *utiltas.TopologyAssignment, string) {
	tr.Count = deleteDomain(existingAssignment, wl.Status.UnhealthyNodes[0].Name)
	if isStale, staleDomain := s.IsTopologyAssignmentStale(existingAssignment); isStale {
		return nil, nil, fmt.Sprintf("Cannot replace the node, because the existing topologyAssignment is invalid, as it contains the stale domain %v", staleDomain)
	}
	requiredReplacementDomain := s.requiredReplacementDomain(tr, existingAssignment)
	trCopy := *tr
	if slicesRequested(tr.PodSet.TopologyRequest) && requiredReplacementDomain != "" && (tr.Count%*tr.PodSet.TopologyRequest.PodSetSliceSize != 0) {
		trCopy.PodSet = tr.PodSet.DeepCopy()
		trCopy.PodSet.TopologyRequest.PodSetSliceSize = ptr.To(int32(1))
	}
	replacementAssignment, reason := s.findTopologyAssignment(trCopy, nil, assumedUsage, false, requiredReplacementDomain)
	if reason != "" {
		return nil, nil, reason
	}
	if replacementAssignment == nil || len(replacementAssignment[tr.PodSet.Name].Domains) == 0 {
		return nil, nil, fmt.Sprintf("cannot find replacement assignment for unhealthy node: %v", wl.Status.UnhealthyNodes[0].Name)
	}
	newAssignment := s.mergeTopologyAssignments(replacementAssignment[tr.PodSet.Name], existingAssignment)
	return newAssignment, replacementAssignment[tr.PodSet.Name], ""
}

func addAssumedUsage(assumedUsage map[utiltas.TopologyDomainID]resources.Requests, ta *utiltas.TopologyAssignment, tr *TASPodSetRequests) {
	for _, domain := range ta.Domains {
		domainID := utiltas.DomainID(domain.Values)
		if assumedUsage[domainID] == nil {
			assumedUsage[domainID] = resources.Requests{}
		}
		assumedUsage[domainID].Add(tr.SinglePodRequests.ScaledUp(int64(domain.Count)))
	}
}

func findPSA(wl *kueue.Workload, psName kueue.PodSetReference) *kueue.PodSetAssignment {
	if wl.Status.Admission == nil {
		return nil
	}
	for _, psAssignment := range wl.Status.Admission.PodSetAssignments {
		if psAssignment.Name == psName {
			return &psAssignment
		}
	}
	return nil
}

func (s *TASFlavorSnapshot) requiredReplacementDomain(tr *TASPodSetRequests, ta *utiltas.TopologyAssignment) utiltas.TopologyDomainID {
	key := s.levelKeyWithImpliedFallback(tr)
	if key == nil {
		return ""
	}
	levelIdx, found := s.resolveLevelIdx(*key)
	if !found {
		return ""
	}

	// no domain to comply with so we don't require any domain at all
	// this happens when the faulty node was the only one in the assignment
	if len(ta.Domains) == 0 {
		return ""
	}

	if slicesRequested(tr.PodSet.TopologyRequest) && (tr.Count%*tr.PodSet.TopologyRequest.PodSetSliceSize != 0) {
		return s.findIncompleteSliceDomain(tr, ta, tr.Count)
	}

	if !isRequired(tr.PodSet.TopologyRequest) {
		return ""
	}

	nodeLevel := len(s.levelKeys) - 1
	// We know at this point that values contains only hostname
	nodeDomain := ta.Domains[0].Values[0]
	domain := s.domainsPerLevel[nodeLevel][utiltas.TopologyDomainID(nodeDomain)]
	// Find a domain that complies with the required policy
	for i := nodeLevel; i > levelIdx; i-- {
		domain = domain.parent
	}
	return domain.id
}

// IsTopologyAssignmentStale indicates whether the topologyAssignment have Nodes
// that don't exists in the snapshot. It may be cause e.g. by Node deletion, or change
// in Node's NodeReady condition
func (s *TASFlavorSnapshot) IsTopologyAssignmentStale(ta *utiltas.TopologyAssignment) (bool, string) {
	for _, domain := range ta.Domains {
		if _, found := s.domains[utiltas.DomainID(domain.Values)]; !found {
			return true, domain.Values[0]
		}
	}
	return false, ""
}

// deleteDomain deletes the domain the has faulty node and returns number of affected pods by the node
func deleteDomain(currentTopologyAssignment *utiltas.TopologyAssignment, unhealthyNode string) int32 {
	var noAffectedPods int32 = 0
	updatedAssignment := make([]utiltas.TopologyDomainAssignment, 0, len(currentTopologyAssignment.Domains))
	for _, domain := range currentTopologyAssignment.Domains {
		if domain.Values[len(domain.Values)-1] == unhealthyNode {
			noAffectedPods = domain.Count
		} else {
			updatedAssignment = append(updatedAssignment, domain)
		}
	}
	currentTopologyAssignment.Domains = updatedAssignment
	return noAffectedPods
}

func (s *TASFlavorSnapshot) findIncompleteSliceDomain(tr *TASPodSetRequests, ta *utiltas.TopologyAssignment, missingCount int32) utiltas.TopologyDomainID {
	// this function assumes that all assignments are at the hostname level
	sliceTopologyKey := s.sliceLevelKeyWithDefault(tr.PodSet.TopologyRequest, s.lowestLevel())
	sliceLevelIdx, found := s.resolveLevelIdx(sliceTopologyKey)
	if !found {
		return ""
	}

	sliceSize := *tr.PodSet.TopologyRequest.PodSetSliceSize

	// domainToUsage maps a domain at sliceLevel to the number of pods in it
	domainToUsage := make(map[utiltas.TopologyDomainID]int32)
	nodeLevel := len(s.levelKeys) - 1

	for _, domainFromAssignment := range ta.Domains {
		domain, ok := s.domainsPerLevel[nodeLevel][utiltas.DomainID(domainFromAssignment.Values)]
		if !ok {
			continue
		}

		for i := nodeLevel; i > sliceLevelIdx; i-- {
			domain = domain.parent
		}
		domainToUsage[domain.id] += domainFromAssignment.Count
	}

	for domainID, count := range domainToUsage {
		if (count+missingCount)%sliceSize == 0 {
			return domainID
		}
	}
	return ""
}

// Algorithm overview:
// Phase 1:
//
//	determine pod counts and slice count for each topology domain. Start at the lowest level
//	and bubble up the numbers to the top level
//
// Phase 2:
//
//	a) sort domains using chosen strategy (i.e. starting from the highest free capacity)
//	b) select consecutive domains at requested level that can fit the workload
//	c) traverse the structure down level-by-level optimizing the number of used
//	domains at each level
//	d) build the assignment for the lowest level in the hierarchy
func (s *TASFlavorSnapshot) findTopologyAssignment(
	workersTasPodSetRequests TASPodSetRequests,
	leaderTasPodSetRequests *TASPodSetRequests,
	assumedUsage map[utiltas.TopologyDomainID]resources.Requests,
	simulateEmpty bool, requiredReplacementDomain utiltas.TopologyDomainID) (map[kueue.PodSetReference]*utiltas.TopologyAssignment, string) {
	requests := workersTasPodSetRequests.SinglePodRequests.Clone()
	requests.Add(resources.Requests{corev1.ResourcePods: 1})

	leaderCount := int32(0)

	var leaderRequests *resources.Requests
	if leaderTasPodSetRequests != nil {
		leaderRequests = ptr.To(leaderTasPodSetRequests.SinglePodRequests.Clone())
		leaderRequests.Add(resources.Requests{corev1.ResourcePods: 1})
		leaderCount = 1
	}

	info := podset.FromPodSet(workersTasPodSetRequests.PodSet)
	for _, podSetUpdate := range workersTasPodSetRequests.PodSetUpdates {
		if err := info.Merge(podset.FromUpdate(podSetUpdate)); err != nil {
			return nil, fmt.Sprintf("invalid podSetUpdate for PodSet %s, error: %s", workersTasPodSetRequests.PodSet.Name, err.Error())
		}
	}
	podSetTolerations := info.Tolerations
	podSetNodeSelectors := info.NodeSelector
	count := workersTasPodSetRequests.Count

	// If slice topology is not requested then we can assume that slice is a single pod
	sliceSize, reason := getSliceSizeWithSinglePodAsDefault(workersTasPodSetRequests.PodSet.TopologyRequest)
	if len(reason) > 0 {
		return nil, reason
	}

	required := isRequired(workersTasPodSetRequests.PodSet.TopologyRequest)
	topologyKey := s.levelKeyWithImpliedFallback(&workersTasPodSetRequests)
	sliceTopologyKey := s.sliceLevelKeyWithDefault(workersTasPodSetRequests.PodSet.TopologyRequest, s.lowestLevel())

	unconstrained := isUnconstrained(workersTasPodSetRequests.PodSet.TopologyRequest, &workersTasPodSetRequests)
	if topologyKey == nil {
		return nil, "topology level not specified"
	}
	levelIdx, found := s.resolveLevelIdx(*topologyKey)
	if !found {
		return nil, fmt.Sprintf("no requested topology level: %s", *topologyKey)
	}

	sliceLevelIdx, found := s.resolveLevelIdx(sliceTopologyKey)
	if !found {
		return nil, fmt.Sprintf("no requested topology level for slices: %s", sliceTopologyKey)
	}

	if levelIdx > sliceLevelIdx {
		return nil, fmt.Sprintf("podset slice topology %s is above the podset topology %s", sliceTopologyKey, *topologyKey)
	}

	var selector labels.Selector
	if s.isLowestLevelNode() {
		sel, err := labels.ValidatedSelectorFromSet(podSetNodeSelectors)
		if err != nil {
			return nil, fmt.Sprintf("invalid node selectors: %s, reason: %s", podSetNodeSelectors, err)
		}
		selector = sel
	} else {
		selector = labels.Everything()
	}

	var affinitySelector *nodeaffinity.NodeSelector
	var preferredNodeAffinity []corev1.PreferredSchedulingTerm
	if info.Affinity != nil && info.Affinity.NodeAffinity != nil {
		if requiredAffinity := info.Affinity.NodeAffinity.RequiredDuringSchedulingIgnoredDuringExecution; requiredAffinity != nil {
			var err error
			affinitySelector, err = nodeaffinity.NewNodeSelector(requiredAffinity)
			if err != nil {
				return nil, fmt.Sprintf("invalid affinity node selectors: %s, reason: %s", requiredAffinity, err)
			}
		}
		preferredNodeAffinity = info.Affinity.NodeAffinity.PreferredDuringSchedulingIgnoredDuringExecution
	}

	// phase 1 - determine the number of pods and slices which can fit in each topology domain
	stats := newExclusionStats()
	s.fillInCounts(
		requests,
		leaderRequests,
		assumedUsage,
		sliceSize,
		sliceLevelIdx,
		simulateEmpty,
		append(podSetTolerations, s.tolerations...),
		selector,
		affinitySelector,
		preferredNodeAffinity,
		requiredReplacementDomain,
		stats,
	)

	// phase 2a: determine the level at which the assignment is done along with
	// the domains which can accommodate all pods/slices
	var currFitDomain []*domain
	var fitLevelIdx int
	var useBalancedPlacement bool
	if features.Enabled(features.TASBalancedPlacement) && !required && !unconstrained {
		var bestThreshold int32
		currFitDomain, bestThreshold = findBestDomainsForBalancedPlacement(s, levelIdx, sliceLevelIdx, count, leaderCount, sliceSize)
		useBalancedPlacement = bestThreshold > 0
		if useBalancedPlacement {
			currFitDomain, fitLevelIdx, reason = applyBalancedPlacementAlgorithm(s, levelIdx, sliceLevelIdx, count, leaderCount, sliceSize, bestThreshold, currFitDomain)
			if len(reason) > 0 {
				return nil, reason
			}
		}
	}

	if !useBalancedPlacement {
		fitLevelIdx, currFitDomain, reason = s.findLevelWithFitDomains(levelIdx, required, count, leaderCount, sliceSize, unconstrained, stats)
		if len(reason) > 0 {
			return nil, reason
		}
	}
	// phase 2b: traverse the tree down level-by-level optimizing the number of
	// topology domains at each level
	// if unconstrained is set, we'll only do it once
	currFitDomain = s.updateCountsToMinimumGeneric(currFitDomain, count, leaderCount, sliceSize, unconstrained, true)
	levelIdx = fitLevelIdx
	for ; levelIdx < min(len(s.domainsPerLevel)-1, sliceLevelIdx) && !useBalancedPlacement; levelIdx++ {
		// If we are "above" the requested slice topology level and we don't run the balanced placement algorithm,
		// we're greedily assigning pods/slices to all domains without checking what we've assigned to parent domains.
		sortedLowerDomains := s.sortedDomains(s.lowerLevelDomains(currFitDomain), unconstrained)
		currFitDomain = s.updateCountsToMinimumGeneric(sortedLowerDomains, count, leaderCount, sliceSize, unconstrained, true)
	}

	for ; levelIdx < len(s.domainsPerLevel)-1; levelIdx++ {
		// If we are "at" or "below" the requested slice topology level or we run the balanced placement algorithm
		// we have to carefully assign pods to domains based on what we've assigned to parent domains,
		// that's why we're iterating through each parent domain and assigning `domain.state` amount of pods
		// to its child domains.
		sliceSizeOnLevel := sliceSize
		if levelIdx >= sliceLevelIdx {
			sliceSizeOnLevel = 1
		}
		newCurrFitDomain := make([]*domain, 0)
		for _, domain := range currFitDomain {
			sortedLowerDomains := s.sortedDomains(domain.children, unconstrained)

			addCurrFitDomain := s.updateCountsToMinimumGeneric(sortedLowerDomains, domain.state, domain.leaderState, sliceSizeOnLevel, unconstrained, sliceSizeOnLevel > 1)
			newCurrFitDomain = append(newCurrFitDomain, addCurrFitDomain...)
		}
		currFitDomain = newCurrFitDomain
	}

	assignments := make(map[kueue.PodSetReference]*utiltas.TopologyAssignment)

	if leaderTasPodSetRequests != nil {
		var leaderFitDomains []*domain
		var workerFitDomains []*domain
		for _, domain := range currFitDomain {
			// select domains with leaders
			if domain.leaderState > 0 {
				copiedDomain := *domain
				copiedDomain.state = copiedDomain.leaderState
				leaderFitDomains = append(leaderFitDomains, &copiedDomain)
			}

			// select domains with workers
			if domain.state > 0 {
				workerFitDomains = append(workerFitDomains, domain)
			}
		}

		assignments[leaderTasPodSetRequests.PodSet.Name] = s.buildAssignment(leaderFitDomains)
		currFitDomain = workerFitDomains
	}

	assignments[workersTasPodSetRequests.PodSet.Name] = s.buildAssignment(currFitDomain)

	return assignments, ""
}

func getSliceSizeWithSinglePodAsDefault(podSetTopologyRequest *kueue.PodSetTopologyRequest) (int32, string) {
	if podSetTopologyRequest == nil || podSetTopologyRequest.PodSetSliceRequiredTopology == nil {
		return 1, ""
	}

	if podSetTopologyRequest.PodSetSliceSize == nil {
		return 0, "slice topology requested, but slice size not provided"
	}

	return *podSetTopologyRequest.PodSetSliceSize, ""
}

// Merges two topology assignments keeping the lexicographical order of levelValues
func (s *TASFlavorSnapshot) mergeTopologyAssignments(a, b *utiltas.TopologyAssignment) *utiltas.TopologyAssignment {
	nodeLevel := len(s.levelKeys) - 1
	sortedDomains := make([]utiltas.TopologyDomainAssignment, 0, len(a.Domains)+len(b.Domains))
	sortedDomains = append(sortedDomains, a.Domains...)
	sortedDomains = append(sortedDomains, b.Domains...)
	slices.SortFunc(sortedDomains, func(a, b utiltas.TopologyDomainAssignment) int {
		aDomain := s.domainsPerLevel[nodeLevel][utiltas.DomainID(a.Values)]
		bDomain := s.domainsPerLevel[nodeLevel][utiltas.DomainID(b.Values)]
		return cmp.Compare(utiltas.DomainID(aDomain.levelValues), utiltas.DomainID(bDomain.levelValues))
	})
	mergedDomains := make([]utiltas.TopologyDomainAssignment, 0, len(sortedDomains))
	for _, domain := range sortedDomains {
		if canMerge(mergedDomains, domain) {
			mergedDomains[len(mergedDomains)-1].Count += domain.Count
		} else {
			mergedDomains = append(mergedDomains, domain)
		}
	}
	return &utiltas.TopologyAssignment{
		Levels:  a.Levels,
		Domains: mergedDomains,
	}
}

func canMerge(mergedDomains []utiltas.TopologyDomainAssignment, domain utiltas.TopologyDomainAssignment) bool {
	if len(mergedDomains) == 0 {
		return false
	}
	lastDomain := mergedDomains[len(mergedDomains)-1]
	return utiltas.DomainID(domain.Values) == utiltas.DomainID(lastDomain.Values)
}

func (s *TASFlavorSnapshot) HasLevel(r *kueue.PodSetTopologyRequest) bool {
	mainKey := s.levelKey(r)
	if mainKey == nil {
		return false
	}

	sliceKey := s.sliceLevelKeyWithDefault(r, s.lowestLevel())

	_, mainTopologyFound := s.resolveLevelIdx(*mainKey)
	_, sliceTopologyFound := s.resolveLevelIdx(sliceKey)

	return mainTopologyFound && sliceTopologyFound
}

func (s *TASFlavorSnapshot) resolveLevelIdx(levelKey string) (int, bool) {
	levelIdx := slices.Index(s.levelKeys, levelKey)
	if levelIdx == -1 {
		return levelIdx, false
	}
	return levelIdx, true
}

func isRequired(tr *kueue.PodSetTopologyRequest) bool {
	return tr != nil && tr.Required != nil
}

func (s *TASFlavorSnapshot) levelKeyWithImpliedFallback(tasRequests *TASPodSetRequests) *string {
	if key := s.levelKey(tasRequests.PodSet.TopologyRequest); key != nil {
		return key
	}
	if tasRequests.Implied {
		return ptr.To(s.lowestLevel())
	}
	return nil
}

func (s *TASFlavorSnapshot) levelKey(topologyRequest *kueue.PodSetTopologyRequest) *string {
	if topologyRequest == nil {
		return nil
	}
	switch {
	case topologyRequest.Required != nil:
		return topologyRequest.Required
	case topologyRequest.Preferred != nil:
		return topologyRequest.Preferred
	case isSliceTopologyOnlyRequest(topologyRequest):
		return ptr.To(s.highestLevel())
	case ptr.Deref(topologyRequest.Unconstrained, false):
		return ptr.To(s.lowestLevel())
	default:
		return nil
	}
}

func (s *TASFlavorSnapshot) sliceLevelKeyWithDefault(topologyRequest *kueue.PodSetTopologyRequest, defaultSliceLevelKey string) string {
	if topologyRequest != nil && topologyRequest.PodSetSliceRequiredTopology != nil {
		return *topologyRequest.PodSetSliceRequiredTopology
	}
	return defaultSliceLevelKey
}

func isUnconstrained(tr *kueue.PodSetTopologyRequest, tasRequests *TASPodSetRequests) bool {
	return (tr != nil && tr.Unconstrained != nil && *tr.Unconstrained) || tasRequests.Implied || isSliceTopologyOnlyRequest(tr)
}

func isSliceTopologyOnlyRequest(tr *kueue.PodSetTopologyRequest) bool {
	return tr != nil && tr.Required == nil && tr.Preferred == nil && tr.PodSetSliceRequiredTopology != nil
}

// findBestFitDomain finds an index of the first domain with the lowest
// value of state, higher or equal than count.
// If such a domain doesn't exist, it returns first domain as it's the domain with the
// most available resources
func findBestFitDomain(domains []*domain, count int32, leaderCount int32) *domain {
	getState := func(d *domain) int32 {
		return d.state
	}
	if leaderCount > 0 {
		getState = func(d *domain) int32 {
			return d.stateWithLeader
		}
	}
	return findBestFitDomainBy(domains, count, getState)
}

// findBestFitDomainForSlices finds an index of the first domain with the lowest
// value of sliceState, higher or equal than sliceCount.
// If such a domain doesn't exist, it returns first domain as it's the domain with the
// most available resources
func findBestFitDomainForSlices(domains []*domain, sliceCount int32, leaderCount int32) *domain {
	getState := func(d *domain) int32 {
		return d.sliceState
	}
	if leaderCount > 0 {
		getState = func(d *domain) int32 {
			return d.sliceStateWithLeader
		}
	}
	return findBestFitDomainBy(domains, sliceCount, getState)
}

type domainState func(d *domain) int32

func findBestFitDomainBy(domains []*domain, needed int32, state domainState) *domain {
	bestDomain := domains[0]
	bestDomainState := state(bestDomain)

	for _, domain := range domains {
		domainState := state(domain)

		if domainState >= needed && domainState < bestDomainState {
			// choose the first occurrence of fitting domains
			// to make it consecutive with other podSet's
			bestDomain = domain
			bestDomainState = state(bestDomain)
		}
	}
	return bestDomain
}

func (s *TASFlavorSnapshot) findLevelWithFitDomains(levelIdx int, required bool, podSetSize int32, leaderPodSetSize int32, sliceSize int32, unconstrained bool, stats *ExclusionStats) (int, []*domain, string) {
	domains := s.domainsPerLevel[levelIdx]
	if len(domains) == 0 {
		return 0, nil, fmt.Sprintf("no topology domains at level: %s", s.levelKeys[levelIdx])
	}
	levelDomains := slices.Collect(maps.Values(domains))
	sortedDomain := s.sortedDomainsWithLeader(levelDomains, unconstrained)
	if len(sortedDomain) == 0 {
		return 0, nil, fmt.Sprintf("no topology domains at level: %s", s.levelKeys[levelIdx])
	}
	topDomain := sortedDomain[0]

	sliceCount := podSetSize / sliceSize
	if useBestFitAlgorithm(unconstrained) && topDomain.sliceStateWithLeader >= sliceCount && topDomain.leaderState >= leaderPodSetSize {
		// optimize the potentially last domain
		topDomain = findBestFitDomainForSlices(sortedDomain, sliceCount, leaderPodSetSize)
	}
	if useLeastFreeCapacityAlgorithm(unconstrained) {
		for _, candidateDomain := range sortedDomain {
			if candidateDomain.sliceState >= sliceCount {
				return levelIdx, []*domain{candidateDomain}, ""
			}
		}
		if required {
			maxCapacityFound := sortedDomain[len(sortedDomain)-1].state
			return 0, nil, s.notFitMessage(maxCapacityFound, sliceCount, sliceSize, stats)
		}
	}
	if topDomain.sliceStateWithLeader < sliceCount || topDomain.leaderState < leaderPodSetSize {
		if required {
			return 0, nil, s.notFitMessage(topDomain.sliceState, sliceCount, sliceSize, stats)
		}
		if levelIdx > 0 && !unconstrained {
			return s.findLevelWithFitDomains(levelIdx-1, required, podSetSize, leaderPodSetSize, sliceSize, unconstrained, stats)
		}
		results := []*domain{}
		remainingSliceCount := sliceCount
		remainingLeaderCount := leaderPodSetSize

		// Domains are sorted in a way that prioritizes domains with higher leader capacity.
		// We want to assign leaders first. After we are assign all leaders, we sort the remaining
		// "unused" domains based on worker capacity (sliceState, state and then levelValues) and
		// try to assign remaining workers.
		idx := 0
		for ; remainingLeaderCount > 0 && idx < len(sortedDomain) && sortedDomain[idx].leaderState > 0; idx++ {
			domain := sortedDomain[idx]
			if useBestFitAlgorithm(unconstrained) && sortedDomain[idx].sliceStateWithLeader >= remainingSliceCount {
				// optimize the last domain
				domain = findBestFitDomainForSlices(sortedDomain[idx:], remainingSliceCount, remainingLeaderCount)
			}
			results = append(results, domain)

			remainingLeaderCount -= domain.leaderState
			remainingSliceCount -= domain.sliceStateWithLeader
		}
		if remainingLeaderCount > 0 {
			return 0, nil, s.notFitMessage(leaderPodSetSize-remainingLeaderCount, sliceCount, sliceSize, stats)
		}

		// At this point we have assigned all leaders, so we sort remaining domains based on worker capacity
		// and assign remaining workers.
		sortedDomain = s.sortedDomains(sortedDomain[idx:], unconstrained)
		for idx := 0; remainingSliceCount > 0 && idx < len(sortedDomain) && sortedDomain[idx].sliceState > 0; idx++ {
			domain := sortedDomain[idx]
			if useBestFitAlgorithm(unconstrained) && sortedDomain[idx].sliceState >= remainingSliceCount {
				// optimize the last domain
				domain = findBestFitDomainForSlices(sortedDomain[idx:], remainingSliceCount, 0)
			}
			results = append(results, domain)

			remainingSliceCount -= domain.sliceState
		}
		if remainingSliceCount > 0 {
			return 0, nil, s.notFitMessage(sliceCount-remainingSliceCount, sliceCount, sliceSize, stats)
		}
		return levelIdx, results, ""
	}
	return levelIdx, []*domain{topDomain}, ""
}

func useBestFitAlgorithm(unconstrained bool) bool {
	// following the matrix from KEP#2724
	return !useLeastFreeCapacityAlgorithm(unconstrained)
}

func useLeastFreeCapacityAlgorithm(unconstrained bool) bool {
	// following the matrix from KEP#2724
	return features.Enabled(features.TASProfileLeastFreeCapacity) ||
		(unconstrained && features.Enabled(features.TASProfileMixed))
}

// consumeWithLeadersGeneric handles the case when leaders still need to be assigned
// while distributing either pods or slices across domains. It updates the provided
// domain and the remaining counters accordingly and returns whether the assignment
// is complete.
//
// Parameters:
//   - domain: the domain being consumed
//   - remainingDomains: the slice of domains that are still eligible for best-fit optimization
//   - withLeader: pointer to the domain field that represents capacity with a leader present
//     (use &domain.stateWithLeader for pods, &domain.sliceStateWithLeader for slices)
//   - primary: pointer to the domain field that represents the primary unit being distributed
//     (use &domain.state for pods, &domain.sliceState for slices)
//   - sliceSize: factor to set domain.state when finalizing or partially consuming
//     (use 1 for pods, the actual sliceSize for slices)
//   - slices: whether we're distributing slices (true) or pods (false)
func (s *TASFlavorSnapshot) consumeWithLeadersGeneric(domain *domain, remainingDomains []*domain, remainingPrimary *int32, remainingLeaderCount *int32, unconstrained bool, withLeader *int32, primary *int32, sliceSize int32, slices bool) (*domain, bool) {
	if useBestFitAlgorithm(unconstrained) && *withLeader >= *remainingPrimary && domain.leaderState >= *remainingLeaderCount {
		// optimize the last domain
		if slices {
			domain = findBestFitDomainForSlices(remainingDomains, *remainingPrimary, *remainingLeaderCount)
			withLeader = &domain.sliceStateWithLeader
			primary = &domain.sliceState
		} else {
			domain = findBestFitDomain(remainingDomains, *remainingPrimary, *remainingLeaderCount)
			withLeader = &domain.stateWithLeader
			primary = &domain.state
		}
	}

	if *withLeader >= *remainingPrimary && domain.leaderState >= *remainingLeaderCount {
		*primary = *remainingPrimary
		domain.leaderState = *remainingLeaderCount
		domain.state = *remainingPrimary * sliceSize
		return domain, true
	}

	if slices {
		// Clamp to remaining before consuming and compute state from slice count
		if *withLeader > *remainingPrimary {
			*withLeader = *remainingPrimary
		}
		if domain.leaderState > *remainingLeaderCount {
			domain.leaderState = *remainingLeaderCount
		}
		domain.state = *withLeader * sliceSize
		*remainingLeaderCount -= domain.leaderState
		*remainingPrimary -= *withLeader
		return domain, false
	}

	// Pods: subtract first, then clamp fields
	*remainingPrimary -= *withLeader
	*remainingLeaderCount -= domain.leaderState
	if *withLeader > *remainingPrimary {
		*withLeader = *remainingPrimary
	}
	if domain.leaderState > *remainingLeaderCount {
		domain.leaderState = *remainingLeaderCount
	}
	return domain, false
}

func (s *TASFlavorSnapshot) updateCountsToMinimumGeneric(domains []*domain, count int32, leaderCount int32, sliceSize int32, unconstrained bool, slices bool) []*domain {
	result := make([]*domain, 0)
	remainingPrimary := count
	if slices {
		remainingPrimary = count / sliceSize
	}
	remainingLeaderCount := leaderCount

	for i, dom := range domains {
		if remainingLeaderCount > 0 {
			var d *domain
			var completed bool
			if slices {
				d, completed = s.consumeWithLeadersGeneric(dom, domains[i:], &remainingPrimary, &remainingLeaderCount, unconstrained, &dom.sliceStateWithLeader, &dom.sliceState, sliceSize, true)
			} else {
				d, completed = s.consumeWithLeadersGeneric(dom, domains[i:], &remainingPrimary, &remainingLeaderCount, unconstrained, &dom.stateWithLeader, &dom.state, 1, false)
			}
			result = append(result, d)
			if completed {
				return result
			}
			continue
		}

		// No leaders remaining: handle tail without leaders
		if slices {
			if useBestFitAlgorithm(unconstrained) && dom.sliceState >= remainingPrimary {
				// optimize the last domain
				dom = findBestFitDomainForSlices(domains[i:], remainingPrimary, 0)
			}
			dom.leaderState = 0
			if dom.sliceState >= remainingPrimary {
				dom.state = remainingPrimary * sliceSize
				dom.sliceState = remainingPrimary
				result = append(result, dom)
				return result
			}
			dom.state = dom.sliceState * sliceSize
			remainingPrimary -= dom.sliceState
			result = append(result, dom)
			continue
		}

		// pods (slices=false)
		if useBestFitAlgorithm(unconstrained) && dom.state >= remainingPrimary {
			// optimize the last domain
			dom = findBestFitDomain(domains[i:], remainingPrimary, 0)
		}
		dom.leaderState = 0
		if dom.state >= remainingPrimary {
			dom.state = remainingPrimary
			result = append(result, dom)
			return result
		}
		remainingPrimary -= dom.state
		result = append(result, dom)
	}
	s.log.Error(errCodeAssumptionsViolated, "unexpected remainingCount",
		"remainingCount", remainingPrimary,
		"remainingLeaderCount", remainingLeaderCount,
		"count", count,
		"sliceSize", sliceSize,
		"leaves", s.leaves)
	return nil
}

// buildTopologyAssignmentForLevels build TopologyAssignment for levels starting from levelIdx
func (s *TASFlavorSnapshot) buildTopologyAssignmentForLevels(domains []*domain, levelIdx int) *utiltas.TopologyAssignment {
	assignment := &utiltas.TopologyAssignment{
		Domains: make([]utiltas.TopologyDomainAssignment, 0),
	}
	assignment.Levels = s.levelKeys[levelIdx:]
	for _, domain := range domains {
		if domain.state == 0 {
			// It may happen when PodSet count is 0.
			continue
		}
		assignment.Domains = append(assignment.Domains, utiltas.TopologyDomainAssignment{
			Values: domain.levelValues[levelIdx:],
			Count:  domain.state,
		})
	}
	return assignment
}

func (s *TASFlavorSnapshot) buildAssignment(domains []*domain) *utiltas.TopologyAssignment {
	// lex sort domains by their levelValues instead of IDs, as leaves' IDs can only contain the hostname
	slices.SortFunc(domains, func(a, b *domain) int {
		return slices.Compare(a.levelValues, b.levelValues)
	})
	levelIdx := 0
	// assign only hostname values if topology defines it
	if s.isLowestLevelNode() {
		levelIdx = len(s.levelKeys) - 1
	}
	return s.buildTopologyAssignmentForLevels(domains, levelIdx)
}

func (s *TASFlavorSnapshot) lowerLevelDomains(domains []*domain) []*domain {
	result := make([]*domain, 0, len(domains))
	for _, domain := range domains {
		result = append(result, domain.children...)
	}
	return result
}

func (s *TASFlavorSnapshot) sortedDomainsWithLeader(domains []*domain, unconstrained bool) []*domain {
	isLeastFreeCapacity := useLeastFreeCapacityAlgorithm(unconstrained)

	result := slices.Clone(domains)
	slices.SortFunc(result, func(a, b *domain) int {
		if a.affinityScore != b.affinityScore {
			if a.affinityScore > b.affinityScore {
				return -1
			}
			return 1
		}

		if a.leaderState != b.leaderState {
			return cmp.Compare(b.leaderState, a.leaderState)
		}

		if a.sliceStateWithLeader != b.sliceStateWithLeader {
			if isLeastFreeCapacity {
				// Start from the domain with the least amount of free resources.
				// Ascending order.
				return cmp.Compare(a.sliceStateWithLeader, b.sliceStateWithLeader)
			}
			return cmp.Compare(b.sliceStateWithLeader, a.sliceStateWithLeader)
		}

		if a.stateWithLeader != b.stateWithLeader {
			return cmp.Compare(a.stateWithLeader, b.stateWithLeader)
		}

		return slices.Compare(a.levelValues, b.levelValues)
	})
	return result
}

// This function sorts domains based on a specified algorithm: BestFit or LeastFreeCapacity.
//
// The sorting criteria are:
// - **BestFit**: `sliceState` (descending), `state` (ascending), `levelValues` (ascending)
// - **LeastFreeCapacity**: `sliceState` (ascending), `state` (ascending), `levelValues` (ascending)
//
// `state` is always sorted ascending. This prioritizes domains that can accommodate slices with minimal leftover pod capacity.
func (s *TASFlavorSnapshot) sortedDomains(domains []*domain, unconstrained bool) []*domain {
	isLeastFreeCapacity := useLeastFreeCapacityAlgorithm(unconstrained)

	result := slices.Clone(domains)
	slices.SortFunc(result, func(a, b *domain) int {
		if a.affinityScore != b.affinityScore {
			if a.affinityScore > b.affinityScore {
				return -1
			}
			return 1
		}

		if a.sliceState != b.sliceState {
			if isLeastFreeCapacity {
				// Start from the domain with the least amount of free resources.
				// Ascending order.
				return cmp.Compare(a.sliceState, b.sliceState)
			}
			return cmp.Compare(b.sliceState, a.sliceState)
		}

		if a.state != b.state {
			return cmp.Compare(a.state, b.state)
		}

		return slices.Compare(a.levelValues, b.levelValues)
	})
	return result
}

func (s *TASFlavorSnapshot) fillInCounts(
	requests resources.Requests,
	leaderRequests *resources.Requests,
	assumedUsage map[utiltas.TopologyDomainID]resources.Requests,
	sliceSize int32,
	sliceLevelIdx int,
	simulateEmpty bool,
	tolerations []corev1.Toleration,
	selector labels.Selector,
	affinityNodeSelector *nodeaffinity.NodeSelector,
<<<<<<< HEAD
	preferredNodeAffinity []corev1.PreferredSchedulingTerm,
	requiredReplacementDomain utiltas.TopologyDomainID) {
=======
	requiredReplacementDomain utiltas.TopologyDomainID,
	stats *ExclusionStats) {
	isNodeLevel := s.isLowestLevelNode()
>>>>>>> 01468c85
	for _, domain := range s.domains {
		// cleanup the state in case some remaining values are present from computing
		// assignments for previous PodSets.
		domain.state = 0
		domain.stateWithLeader = 0
		domain.sliceState = 0
		domain.sliceStateWithLeader = 0
		domain.leaderState = 0
		domain.affinityScore = 0
	}
	for _, leaf := range s.leaves {
		stats.TotalNodes++
		// isLowestLevelNode() is necessary because we gather node level information only when
		// node is the lowest level of the topology
		if isNodeLevel {
			// 1. Check Tolerations against Node Taints
			nodeTaints := leaf.node.Spec.Taints
			taint, untolerated := corev1helpers.FindMatchingUntoleratedTaint(nodeTaints, tolerations, func(t *corev1.Taint) bool {
				return t.Effect == corev1.TaintEffectNoSchedule || t.Effect == corev1.TaintEffectNoExecute
			})
			if untolerated {
				s.log.V(3).Info("excluding node with untolerated taint", "domainID", leaf.id, "taint", taint)
				stats.Taints[taint.ToString()]++
				continue
			}

			// 2. Check Node Labels against Compiled Selector
			var nodeLabelSet labels.Set
			if nodeLabels := leaf.node.GetLabels(); nodeLabels != nil {
				nodeLabelSet = nodeLabels
			}

			if !selector.Matches(nodeLabelSet) {
				s.log.V(3).Info("excluding node that doesn't match nodeSelectors", "domainID", leaf.id, "nodeLabels", nodeLabelSet)
				stats.NodeSelector++
				continue
			}

			// 3. Check Node against Affinity Node Selector
			if affinityNodeSelector != nil && !affinityNodeSelector.Match(leaf.node) {
				s.log.V(3).Info("excluding node that doesn't match requiredDuringSchedulingIgnoredDuringExecution affinity", "domainID", leaf.id)
				stats.Affinity++
				continue
			}

			// 4. Calculate Affinity Score
			for _, term := range preferredNodeAffinity {
				if term.Preference.MatchExpressions == nil && term.Preference.MatchFields == nil {
					continue
				}
				if nodeSelector, err := nodeaffinity.NewNodeSelector(&corev1.NodeSelector{
					NodeSelectorTerms: []corev1.NodeSelectorTerm{term.Preference},
				}); err == nil {
					if nodeSelector.Match(leaf.node) {
						leaf.affinityScore += int64(term.Weight)
					}
				}
			}
		}

		// 5. While correcting the topologyAssignment with a failed node
		// check if the leaf belongs to the required domain
		if !belongsToRequiredDomain(leaf, requiredReplacementDomain) {
			stats.TopologyDomain++
			continue
		}

		remainingCapacity := leaf.freeCapacity.Clone()
		if !simulateEmpty {
			remainingCapacity.Sub(leaf.tasUsage)
		}
		if leafAssumedUsage, found := assumedUsage[leaf.id]; found {
			remainingCapacity.Sub(leafAssumedUsage)
		}
		var limitingRes corev1.ResourceName
		leaf.state, limitingRes = requests.CountInWithLimitingResource(remainingCapacity)

		// Track resource exclusions: if this node can't fit even one pod,
		// identify which resource is the bottleneck.
		if leaf.state == 0 && limitingRes != "" {
			stats.Resources[limitingRes]++
		}

		leaf.leaderState = 0
		if leaderRequests != nil && leaderRequests.CountIn(remainingCapacity) > 0 {
			leaf.leaderState = 1
			remainingCapacity.Sub(*leaderRequests)
		}

		leaf.stateWithLeader = requests.CountIn(remainingCapacity)
	}
	for _, root := range s.roots {
		root.state, root.sliceState, root.stateWithLeader, root.sliceStateWithLeader, root.leaderState, root.affinityScore = s.fillInCountsHelper(root, sliceSize, sliceLevelIdx, 0)
	}
}

func belongsToRequiredDomain(leaf *leafDomain, requiredReplacementDomain utiltas.TopologyDomainID) bool {
	if requiredReplacementDomain == "" {
		return true
	}
	// Uses levelValues instead of leaf.id since for topologies with hostname as lowest level it points directly to the hostname
	// TODO(#5322): Use util function that compare two DomainIDs
	return strings.HasPrefix(string(utiltas.DomainID(leaf.levelValues)), string(requiredReplacementDomain))
}

func (s *TASFlavorSnapshot) fillInCountsHelper(domain *domain, sliceSize int32, sliceLevelIdx int, level int) (int32, int32, int32, int32, int32, int64) {
	// logic for a leaf
	if len(domain.children) == 0 {
		if level == sliceLevelIdx {
			// initialize the sliceState if leaf is the request slice level
			domain.sliceState = domain.state / sliceSize
			domain.sliceStateWithLeader = domain.stateWithLeader / sliceSize
		}
		return domain.state, domain.sliceState, domain.stateWithLeader, domain.sliceStateWithLeader, domain.leaderState, domain.affinityScore
	}
	// logic for a parent
	childrenCapacity := int32(0)
	sliceCapacity := int32(0)

	minStateWithLeaderDifference := int32(math.MaxInt32)
	minSliceStateWithLeaderDifference := int32(math.MaxInt32)
	leaderState := int32(0)
	affinityScore := int64(0)

	for _, child := range domain.children {
		addChildrenCapacity, addChildrenSliceCapacity, addChildrenCapacityWithLeader, addChildrenSliceCapacityWithLeader, childLeaderState, childAffinityScore := s.fillInCountsHelper(child, sliceSize, sliceLevelIdx, level+1)
		childrenCapacity += addChildrenCapacity
		sliceCapacity += addChildrenSliceCapacity
		affinityScore += childAffinityScore
		if addChildrenCapacity-addChildrenCapacityWithLeader < minStateWithLeaderDifference {
			minStateWithLeaderDifference = addChildrenCapacity - addChildrenCapacityWithLeader
		}
		if addChildrenSliceCapacity-addChildrenSliceCapacityWithLeader < minSliceStateWithLeaderDifference {
			minSliceStateWithLeaderDifference = addChildrenSliceCapacity - addChildrenSliceCapacityWithLeader
		}
		if childLeaderState > leaderState {
			leaderState = childLeaderState
		}
	}
	domain.state = childrenCapacity
	domain.stateWithLeader = childrenCapacity - minStateWithLeaderDifference
	domain.leaderState = leaderState
	domain.affinityScore = affinityScore
	sliceStateWithLeader := sliceCapacity - minSliceStateWithLeaderDifference

	if level == sliceLevelIdx {
		// initialize the sliceState for the requested slice level.
		sliceCapacity = domain.state / sliceSize
		sliceStateWithLeader = domain.stateWithLeader / sliceSize
	}
	domain.sliceState = sliceCapacity
	domain.sliceStateWithLeader = sliceStateWithLeader

	return domain.state, domain.sliceState, domain.stateWithLeader, domain.sliceStateWithLeader, domain.leaderState, domain.affinityScore
}

func (s *TASFlavorSnapshot) notFitMessage(slicesFitCount, totalRequestsSlicesCount, sliceSize int32, stats *ExclusionStats) string {
	var builder strings.Builder

	unit := "slice"
	if sliceSize == 1 {
		unit = "pod"
	}

	if slicesFitCount == 0 {
		fmt.Fprintf(&builder, "topology %q doesn't allow to fit any of %d %s(s)", s.topologyName, totalRequestsSlicesCount, unit)
	} else {
		fmt.Fprintf(&builder, "topology %q allows to fit only %d out of %d %s(s)", s.topologyName, slicesFitCount, totalRequestsSlicesCount, unit)
	}

	// Append exclusion stats if available.
	if stats.hasExclusions() {
		fmt.Fprintf(&builder, ". Total nodes: %d; excluded: %s", stats.TotalNodes, stats.formatReasons())
	}

	return builder.String()
}

func slicesRequested(tr *kueue.PodSetTopologyRequest) bool {
	return tr != nil && tr.PodSetSliceRequiredTopology != nil && tr.PodSetSliceSize != nil
}<|MERGE_RESOLUTION|>--- conflicted
+++ resolved
@@ -1392,14 +1392,10 @@
 	tolerations []corev1.Toleration,
 	selector labels.Selector,
 	affinityNodeSelector *nodeaffinity.NodeSelector,
-<<<<<<< HEAD
 	preferredNodeAffinity []corev1.PreferredSchedulingTerm,
-	requiredReplacementDomain utiltas.TopologyDomainID) {
-=======
 	requiredReplacementDomain utiltas.TopologyDomainID,
 	stats *ExclusionStats) {
 	isNodeLevel := s.isLowestLevelNode()
->>>>>>> 01468c85
 	for _, domain := range s.domains {
 		// cleanup the state in case some remaining values are present from computing
 		// assignments for previous PodSets.
