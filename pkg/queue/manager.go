--- conflicted
+++ resolved
@@ -176,16 +176,12 @@
 		if workload.HasQuotaReservation(&w) {
 			continue
 		}
-<<<<<<< HEAD
 		pts, err := podtemplate.ExtractByWorkloadLabel(ctx, m.client, &w)
 		if err != nil {
 			continue
 		}
+    workload.AdjustResources(ctx, m.client, &w, pts)
 		qImpl.AddOrUpdate(workload.NewInfo(&w, pts))
-=======
-		workload.AdjustResources(ctx, m.client, &w)
-		qImpl.AddOrUpdate(workload.NewInfo(&w))
->>>>>>> c3cfc182
 	}
 	cq := m.clusterQueues[qImpl.ClusterQueue]
 	if cq != nil && cq.AddFromLocalQueue(qImpl) {
