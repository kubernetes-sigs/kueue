--- conflicted
+++ resolved
@@ -64,14 +64,10 @@
 	TotalRequests []PodSetResources
 	// Populated from the queue during admission or from the admission field if
 	// already admitted.
-<<<<<<< HEAD
-	ClusterQueue string
-	// list of pod templates related to the podsets.
-	PodTemplates map[string]*corev1.PodTemplateSpec
-=======
 	ClusterQueue   string
 	LastAssignment *AssigmentClusterQueueState
->>>>>>> d099039f
+  // list of pod templates related to the podsets.
+	PodTemplates map[string]*corev1.PodTemplateSpec
 }
 
 type PodSetResources struct {
