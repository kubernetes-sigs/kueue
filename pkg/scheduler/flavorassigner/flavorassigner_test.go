--- conflicted
+++ resolved
@@ -82,19 +82,6 @@
 	}
 
 	cases := map[string]struct {
-<<<<<<< HEAD
-		wlPods                     []kueue.PodSet
-		wlReclaimablePods          []kueue.ReclaimablePod
-		clusterQueue               kueue.ClusterQueue
-		clusterQueueUsage          resources.FlavorResourceQuantities
-		secondaryClusterQueue      *kueue.ClusterQueue
-		secondaryClusterQueueUsage resources.FlavorResourceQuantities
-		wantRepMode                FlavorAssignmentMode
-		wantAssignment             Assignment
-		disableLendingLimit        bool
-		enableFairSharing          bool
-		simulationResult           map[resources.FlavorResource]simulationResultForFlavor
-=======
 		wlPods                              []kueue.PodSet
 		wlReclaimablePods                   []kueue.ReclaimablePod
 		clusterQueue                        kueue.ClusterQueue
@@ -105,10 +92,9 @@
 		wantAssignment                      Assignment
 		disableLendingLimit                 bool
 		enableFairSharing                   bool
-		simulationResult                    map[resources.FlavorResource]preemptioncommon.PreemptionPossibility
+		simulationResult                    map[resources.FlavorResource]simulationResultForFlavor
 		elasticJobsViaWorkloadSlicesEnabled bool
 		preemptWorkloadSlice                *workload.Info
->>>>>>> 388d6de6
 	}{
 		"single flavor, fits": {
 			wlPods: []kueue.PodSet{
@@ -2204,172 +2190,6 @@
 				}},
 			},
 		},
-<<<<<<< HEAD
-		"preferPreemption; preempt without borrowing is preferred over fit with borrowing; preempt within cohort": {
-			wlPods: []kueue.PodSet{
-				*utiltesting.MakePodSet("main", 1).
-					Request(corev1.ResourceCPU, "10").
-					Obj(),
-			},
-			clusterQueue: utiltesting.MakeClusterQueue("cq-test").
-				Cohort("cohort").
-				FlavorFungibility(kueue.FlavorFungibility{
-					WhenCanPreempt:          kueue.TryNextFlavor,
-					WhenCanBorrow:           kueue.TryNextFlavor,
-					WhenCanPreemptAndBorrow: kueue.PreferPreemption,
-				}).
-				ResourceGroup(
-					utiltesting.MakeFlavorQuotas("one").
-						Resource(corev1.ResourceCPU, "10").
-						FlavorQuotas,
-					utiltesting.MakeFlavorQuotas("two").
-						Resource(corev1.ResourceCPU, "5").
-						FlavorQuotas,
-				).ClusterQueue,
-			secondaryClusterQueue: utiltesting.MakeClusterQueue("cq-secondary").
-				Cohort("cohort").
-				ResourceGroup(
-					utiltesting.MakeFlavorQuotas("one").
-						Resource(corev1.ResourceCPU, "5").
-						FlavorQuotas,
-					utiltesting.MakeFlavorQuotas("two").
-						Resource(corev1.ResourceCPU, "5").
-						FlavorQuotas,
-				).
-				Obj(),
-			secondaryClusterQueueUsage: resources.FlavorResourceQuantities{
-				{Flavor: "one", Resource: corev1.ResourceCPU}: 10_000,
-			},
-			wantRepMode: Preempt,
-			wantAssignment: Assignment{
-				PodSets: []PodSetAssignment{{
-					Name: "main",
-					Flavors: ResourceAssignment{
-						corev1.ResourceCPU: {Name: "one", Mode: Preempt, TriedFlavorIdx: -1},
-					},
-					Requests: corev1.ResourceList{
-						corev1.ResourceCPU: resource.MustParse("10"),
-					},
-					Status: &Status{
-						reasons: []string{
-							"insufficient unused quota for cpu in flavor one, 5 more needed",
-						},
-					},
-					Count: 1,
-				}},
-				Borrowing: 0,
-				Usage: workload.Usage{Quota: resources.FlavorResourceQuantities{
-					{Flavor: "one", Resource: corev1.ResourceCPU}: 10_000,
-				}},
-			},
-		},
-		"preferPreemption; preempt without borrowing is preferred over fit with borrowing; preempt in own CQ": {
-			wlPods: []kueue.PodSet{
-				*utiltesting.MakePodSet("main", 1).
-					Request(corev1.ResourceCPU, "10").
-					Obj(),
-			},
-			clusterQueue: utiltesting.MakeClusterQueue("cq-test").
-				Cohort("cohort").
-				FlavorFungibility(kueue.FlavorFungibility{
-					WhenCanPreempt:          kueue.TryNextFlavor,
-					WhenCanBorrow:           kueue.TryNextFlavor,
-					WhenCanPreemptAndBorrow: kueue.PreferPreemption,
-				}).
-				ResourceGroup(
-					utiltesting.MakeFlavorQuotas("one").
-						Resource(corev1.ResourceCPU, "10").
-						FlavorQuotas,
-					utiltesting.MakeFlavorQuotas("two").
-						Resource(corev1.ResourceCPU, "5").
-						FlavorQuotas,
-				).ClusterQueue,
-			secondaryClusterQueue: utiltesting.MakeClusterQueue("cq-secondary").
-				Cohort("cohort").
-				ResourceGroup(
-					utiltesting.MakeFlavorQuotas("one").
-						Resource(corev1.ResourceCPU, "5").
-						FlavorQuotas,
-					utiltesting.MakeFlavorQuotas("two").
-						Resource(corev1.ResourceCPU, "5").
-						FlavorQuotas,
-				).
-				Obj(),
-			clusterQueueUsage: resources.FlavorResourceQuantities{
-				{Flavor: "one", Resource: corev1.ResourceCPU}: 10_000,
-			},
-			wantRepMode: Preempt,
-			wantAssignment: Assignment{
-				PodSets: []PodSetAssignment{{
-					Name: "main",
-					Flavors: ResourceAssignment{
-						corev1.ResourceCPU: {Name: "one", Mode: Preempt, TriedFlavorIdx: -1},
-					},
-					Requests: corev1.ResourceList{
-						corev1.ResourceCPU: resource.MustParse("10"),
-					},
-					Status: &Status{
-						reasons: []string{
-							"insufficient unused quota for cpu in flavor one, 5 more needed",
-						},
-					},
-					Count: 1,
-				}},
-				Borrowing: 0,
-				Usage: workload.Usage{Quota: resources.FlavorResourceQuantities{
-					{Flavor: "one", Resource: corev1.ResourceCPU}: 10_000,
-				}},
-			},
-		},
-		"preferPreemption; fit without borrowing is preferred over fit with borrowing": {
-			wlPods: []kueue.PodSet{
-				*utiltesting.MakePodSet("main", 1).
-					Request(corev1.ResourceCPU, "10").
-					Obj(),
-			},
-			clusterQueue: utiltesting.MakeClusterQueue("cq-test").
-				Cohort("cohort").
-				FlavorFungibility(kueue.FlavorFungibility{
-					WhenCanPreempt:          kueue.TryNextFlavor,
-					WhenCanBorrow:           kueue.TryNextFlavor,
-					WhenCanPreemptAndBorrow: kueue.PreferPreemption,
-				}).
-				ResourceGroup(
-					utiltesting.MakeFlavorQuotas("one").
-						Resource(corev1.ResourceCPU, "5").
-						FlavorQuotas,
-					utiltesting.MakeFlavorQuotas("two").
-						Resource(corev1.ResourceCPU, "10").
-						FlavorQuotas,
-				).ClusterQueue,
-			secondaryClusterQueue: utiltesting.MakeClusterQueue("cq-secondary").
-				Cohort("cohort").
-				ResourceGroup(
-					utiltesting.MakeFlavorQuotas("one").
-						Resource(corev1.ResourceCPU, "5").
-						FlavorQuotas,
-					utiltesting.MakeFlavorQuotas("two").
-						Resource(corev1.ResourceCPU, "5").
-						FlavorQuotas,
-				).
-				Obj(),
-			wantRepMode: Fit,
-			wantAssignment: Assignment{
-				PodSets: []PodSetAssignment{{
-					Name: "main",
-					Flavors: ResourceAssignment{
-						corev1.ResourceCPU: {Name: "two", Mode: Fit, TriedFlavorIdx: -1},
-					},
-					Requests: corev1.ResourceList{
-						corev1.ResourceCPU: resource.MustParse("10"),
-					},
-					Count: 1,
-				}},
-				Borrowing: 0,
-				Usage: workload.Usage{Quota: resources.FlavorResourceQuantities{
-					{Flavor: "two", Resource: corev1.ResourceCPU}: 10_000,
-				}},
-=======
 		"workload slice preemption fits in the original workload resource flavor": {
 			elasticJobsViaWorkloadSlicesEnabled: true,
 			wlPods: []kueue.PodSet{
@@ -2477,7 +2297,172 @@
 					},
 				}},
 				Usage: workload.Usage{Quota: resources.FlavorResourceQuantities{}},
->>>>>>> 388d6de6
+			},
+		},
+		"preferPreemption; preempt without borrowing is preferred over fit with borrowing; preempt within cohort": {
+			wlPods: []kueue.PodSet{
+				*utiltesting.MakePodSet("main", 1).
+					Request(corev1.ResourceCPU, "10").
+					Obj(),
+			},
+			clusterQueue: utiltesting.MakeClusterQueue("cq-test").
+				Cohort("cohort").
+				FlavorFungibility(kueue.FlavorFungibility{
+					WhenCanPreempt:          kueue.TryNextFlavor,
+					WhenCanBorrow:           kueue.TryNextFlavor,
+					WhenCanPreemptAndBorrow: kueue.PreferPreemption,
+				}).
+				ResourceGroup(
+					utiltesting.MakeFlavorQuotas("one").
+						Resource(corev1.ResourceCPU, "10").
+						FlavorQuotas,
+					utiltesting.MakeFlavorQuotas("two").
+						Resource(corev1.ResourceCPU, "5").
+						FlavorQuotas,
+				).ClusterQueue,
+			secondaryClusterQueue: utiltesting.MakeClusterQueue("cq-secondary").
+				Cohort("cohort").
+				ResourceGroup(
+					utiltesting.MakeFlavorQuotas("one").
+						Resource(corev1.ResourceCPU, "5").
+						FlavorQuotas,
+					utiltesting.MakeFlavorQuotas("two").
+						Resource(corev1.ResourceCPU, "5").
+						FlavorQuotas,
+				).
+				Obj(),
+			secondaryClusterQueueUsage: resources.FlavorResourceQuantities{
+				{Flavor: "one", Resource: corev1.ResourceCPU}: 10_000,
+			},
+			wantRepMode: Preempt,
+			wantAssignment: Assignment{
+				PodSets: []PodSetAssignment{{
+					Name: "main",
+					Flavors: ResourceAssignment{
+						corev1.ResourceCPU: {Name: "one", Mode: Preempt, TriedFlavorIdx: -1},
+					},
+					Requests: corev1.ResourceList{
+						corev1.ResourceCPU: resource.MustParse("10"),
+					},
+					Status: &Status{
+						reasons: []string{
+							"insufficient unused quota for cpu in flavor one, 5 more needed",
+						},
+					},
+					Count: 1,
+				}},
+				Borrowing: 0,
+				Usage: workload.Usage{Quota: resources.FlavorResourceQuantities{
+					{Flavor: "one", Resource: corev1.ResourceCPU}: 10_000,
+				}},
+			},
+		},
+		"preferPreemption; preempt without borrowing is preferred over fit with borrowing; preempt in own CQ": {
+			wlPods: []kueue.PodSet{
+				*utiltesting.MakePodSet("main", 1).
+					Request(corev1.ResourceCPU, "10").
+					Obj(),
+			},
+			clusterQueue: utiltesting.MakeClusterQueue("cq-test").
+				Cohort("cohort").
+				FlavorFungibility(kueue.FlavorFungibility{
+					WhenCanPreempt:          kueue.TryNextFlavor,
+					WhenCanBorrow:           kueue.TryNextFlavor,
+					WhenCanPreemptAndBorrow: kueue.PreferPreemption,
+				}).
+				ResourceGroup(
+					utiltesting.MakeFlavorQuotas("one").
+						Resource(corev1.ResourceCPU, "10").
+						FlavorQuotas,
+					utiltesting.MakeFlavorQuotas("two").
+						Resource(corev1.ResourceCPU, "5").
+						FlavorQuotas,
+				).ClusterQueue,
+			secondaryClusterQueue: utiltesting.MakeClusterQueue("cq-secondary").
+				Cohort("cohort").
+				ResourceGroup(
+					utiltesting.MakeFlavorQuotas("one").
+						Resource(corev1.ResourceCPU, "5").
+						FlavorQuotas,
+					utiltesting.MakeFlavorQuotas("two").
+						Resource(corev1.ResourceCPU, "5").
+						FlavorQuotas,
+				).
+				Obj(),
+			clusterQueueUsage: resources.FlavorResourceQuantities{
+				{Flavor: "one", Resource: corev1.ResourceCPU}: 10_000,
+			},
+			wantRepMode: Preempt,
+			wantAssignment: Assignment{
+				PodSets: []PodSetAssignment{{
+					Name: "main",
+					Flavors: ResourceAssignment{
+						corev1.ResourceCPU: {Name: "one", Mode: Preempt, TriedFlavorIdx: -1},
+					},
+					Requests: corev1.ResourceList{
+						corev1.ResourceCPU: resource.MustParse("10"),
+					},
+					Status: &Status{
+						reasons: []string{
+							"insufficient unused quota for cpu in flavor one, 5 more needed",
+						},
+					},
+					Count: 1,
+				}},
+				Borrowing: 0,
+				Usage: workload.Usage{Quota: resources.FlavorResourceQuantities{
+					{Flavor: "one", Resource: corev1.ResourceCPU}: 10_000,
+				}},
+			},
+		},
+		"preferPreemption; fit without borrowing is preferred over fit with borrowing": {
+			wlPods: []kueue.PodSet{
+				*utiltesting.MakePodSet("main", 1).
+					Request(corev1.ResourceCPU, "10").
+					Obj(),
+			},
+			clusterQueue: utiltesting.MakeClusterQueue("cq-test").
+				Cohort("cohort").
+				FlavorFungibility(kueue.FlavorFungibility{
+					WhenCanPreempt:          kueue.TryNextFlavor,
+					WhenCanBorrow:           kueue.TryNextFlavor,
+					WhenCanPreemptAndBorrow: kueue.PreferPreemption,
+				}).
+				ResourceGroup(
+					utiltesting.MakeFlavorQuotas("one").
+						Resource(corev1.ResourceCPU, "5").
+						FlavorQuotas,
+					utiltesting.MakeFlavorQuotas("two").
+						Resource(corev1.ResourceCPU, "10").
+						FlavorQuotas,
+				).ClusterQueue,
+			secondaryClusterQueue: utiltesting.MakeClusterQueue("cq-secondary").
+				Cohort("cohort").
+				ResourceGroup(
+					utiltesting.MakeFlavorQuotas("one").
+						Resource(corev1.ResourceCPU, "5").
+						FlavorQuotas,
+					utiltesting.MakeFlavorQuotas("two").
+						Resource(corev1.ResourceCPU, "5").
+						FlavorQuotas,
+				).
+				Obj(),
+			wantRepMode: Fit,
+			wantAssignment: Assignment{
+				PodSets: []PodSetAssignment{{
+					Name: "main",
+					Flavors: ResourceAssignment{
+						corev1.ResourceCPU: {Name: "two", Mode: Fit, TriedFlavorIdx: -1},
+					},
+					Requests: corev1.ResourceList{
+						corev1.ResourceCPU: resource.MustParse("10"),
+					},
+					Count: 1,
+				}},
+				Borrowing: 0,
+				Usage: workload.Usage{Quota: resources.FlavorResourceQuantities{
+					{Flavor: "two", Resource: corev1.ResourceCPU}: 10_000,
+				}},
 			},
 		},
 	}
