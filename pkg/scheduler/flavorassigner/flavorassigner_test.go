--- conflicted
+++ resolved
@@ -36,12 +36,6 @@
 	"sigs.k8s.io/kueue/pkg/workload"
 )
 
-<<<<<<< HEAD
-type simulationResultForFlavor struct {
-	preemptionPossiblity     preemptioncommon.PreemptionPossibility
-	borrowingAfterSimulation int
-}
-=======
 var (
 	statusComparer = cmp.Comparer(func(a, b Status) bool {
 		if a.err != nil || b.err != nil {
@@ -52,7 +46,11 @@
 		}))
 	})
 )
->>>>>>> e05d40fd
+
+type simulationResultForFlavor struct {
+	preemptionPossiblity     preemptioncommon.PreemptionPossibility
+	borrowingAfterSimulation int
+}
 
 type testOracle struct {
 	simulationResult map[resources.FlavorResource]simulationResultForFlavor
@@ -2312,12 +2310,8 @@
 					Requests: corev1.ResourceList{
 						corev1.ResourceCPU: resource.MustParse("10"),
 					},
-					Status: &Status{
-						reasons: []string{
-							"insufficient unused quota for cpu in flavor one, 5 more needed",
-						},
-					},
-					Count: 1,
+					Status: *NewStatus("insufficient unused quota for cpu in flavor one, 5 more needed"),
+					Count:  1,
 				}},
 				Borrowing: 0,
 				Usage: workload.Usage{Quota: resources.FlavorResourceQuantities{
@@ -2371,12 +2365,8 @@
 					Requests: corev1.ResourceList{
 						corev1.ResourceCPU: resource.MustParse("10"),
 					},
-					Status: &Status{
-						reasons: []string{
-							"insufficient unused quota for cpu in flavor one, 5 more needed",
-						},
-					},
-					Count: 1,
+					Status: *NewStatus("insufficient unused quota for cpu in flavor one, 5 more needed"),
+					Count:  1,
 				}},
 				Borrowing: 0,
 				Usage: workload.Usage{Quota: resources.FlavorResourceQuantities{
