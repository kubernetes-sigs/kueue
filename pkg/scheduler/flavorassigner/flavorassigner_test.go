--- conflicted
+++ resolved
@@ -1981,17 +1981,13 @@
 				Status: kueue.WorkloadStatus{
 					ReclaimablePods: tc.wlReclaimablePods,
 				},
-<<<<<<< HEAD
 			}, tc.podTemplates)
-=======
-			})
 			if tc.clusterQueue.FlavorFungibility.WhenCanBorrow == "" {
 				tc.clusterQueue.FlavorFungibility.WhenCanBorrow = kueue.Borrow
 			}
 			if tc.clusterQueue.FlavorFungibility.WhenCanPreempt == "" {
 				tc.clusterQueue.FlavorFungibility.WhenCanPreempt = kueue.TryNextFlavor
 			}
->>>>>>> d099039f
 			tc.clusterQueue.UpdateWithFlavors(resourceFlavors)
 			tc.clusterQueue.UpdateRGByResource()
 			assignment := AssignFlavors(log, wlInfo, resourceFlavors, &tc.clusterQueue, nil)
