/*
Copyright 2022 The Kubernetes Authors.

Licensed under the Apache License, Version 2.0 (the "License");
you may not use this file except in compliance with the License.
You may obtain a copy of the License at

    http://www.apache.org/licenses/LICENSE-2.0

Unless required by applicable law or agreed to in writing, software
distributed under the License is distributed on an "AS IS" BASIS,
WITHOUT WARRANTIES OR CONDITIONS OF ANY KIND, either express or implied.
See the License for the specific language governing permissions and
limitations under the License.
*/

package flavorassigner

import (
	"errors"
	"fmt"
	"sort"
	"strings"

	"github.com/go-logr/logr"
	"github.com/google/go-cmp/cmp"
	"github.com/google/go-cmp/cmp/cmpopts"
	corev1 "k8s.io/api/core/v1"
	metav1 "k8s.io/apimachinery/pkg/apis/meta/v1"
	"k8s.io/apimachinery/pkg/util/sets"
	corev1helpers "k8s.io/component-helpers/scheduling/corev1"
	"k8s.io/component-helpers/scheduling/corev1/nodeaffinity"
	"k8s.io/utils/ptr"

	kueue "sigs.k8s.io/kueue/apis/kueue/v1beta1"
	"sigs.k8s.io/kueue/pkg/cache"
	"sigs.k8s.io/kueue/pkg/features"
	"sigs.k8s.io/kueue/pkg/workload"
)

type Assignment struct {
	PodSets     []PodSetAssignment
	TotalBorrow cache.FlavorResourceQuantities
	LastState   workload.AssigmentClusterQueueState

	// Usage is the accumulated Usage of resources as pod sets get
	// flavors assigned.
	Usage cache.FlavorResourceQuantities

	// representativeMode is the cached representative mode for this assignment.
	representativeMode *FlavorAssignmentMode
}

func (a *Assignment) Borrows() bool {
	return len(a.TotalBorrow) > 0
}

// RepresentativeMode calculates the representative mode for the assigment as
// the worst assignment mode among all the pod sets.
func (a *Assignment) RepresentativeMode() FlavorAssignmentMode {
	if len(a.PodSets) == 0 {
		// No assignments calculated.
		return NoFit
	}
	if a.representativeMode != nil {
		return *a.representativeMode
	}
	mode := Fit
	for _, ps := range a.PodSets {
		psMode := ps.RepresentativeMode()
		if psMode < mode {
			mode = psMode
		}
	}
	a.representativeMode = &mode
	return mode
}

func (a *Assignment) Message() string {
	var builder strings.Builder
	for _, ps := range a.PodSets {
		if ps.Status == nil {
			continue
		}
		if ps.Status.IsError() {
			return fmt.Sprintf("failed to assign flavors to pod set %s: %v", ps.Name, ps.Status.err)
		}
		if builder.Len() > 0 {
			builder.WriteString("; ")
		}
		builder.WriteString("couldn't assign flavors to pod set ")
		builder.WriteString(ps.Name)
		builder.WriteString(": ")
		builder.WriteString(ps.Status.Message())
	}
	return builder.String()
}

func (a *Assignment) ToAPI() []kueue.PodSetAssignment {
	psFlavors := make([]kueue.PodSetAssignment, len(a.PodSets))
	for i := range psFlavors {
		psFlavors[i] = a.PodSets[i].toAPI()
	}
	return psFlavors
}

type Status struct {
	reasons []string
	err     error
}

func (s *Status) IsError() bool {
	return s != nil && s.err != nil
}

func (s *Status) append(r ...string) *Status {
	s.reasons = append(s.reasons, r...)
	return s
}

func (s *Status) Message() string {
	if s == nil {
		return ""
	}
	if s.err != nil {
		return s.err.Error()
	}
	sort.Strings(s.reasons)
	return strings.Join(s.reasons, ", ")
}

func (s *Status) Equal(o *Status) bool {
	if s == nil || o == nil {
		return s == o
	}
	if s.err != nil {
		return errors.Is(s.err, o.err)
	}
	return cmp.Equal(s.reasons, o.reasons, cmpopts.SortSlices(func(a, b string) bool {
		return a < b
	}))
}

// PodSetAssignment holds the assigned flavors and status messages for each of
// the resources that the pod set requests. Each assigned flavor is accompanied
// with an AssignmentMode.
// Empty .Flavors can be interpreted as NoFit mode for all the resources.
// Empty .Status can be interpreted as Fit mode for all the resources.
// .Flavors and .Status can't be empty at the same time, once PodSetAssignment
// is fully calculated.
type PodSetAssignment struct {
	Name     string
	Flavors  ResourceAssignment
	Status   *Status
	Requests corev1.ResourceList
	Count    int32
}

// RepresentativeMode calculates the representative mode for this assignment as
// the worst assignment mode among all assigned flavors.
func (psa *PodSetAssignment) RepresentativeMode() FlavorAssignmentMode {
	if psa.Status == nil {
		return Fit
	}
	if len(psa.Flavors) == 0 {
		return NoFit
	}
	mode := Fit
	for _, flvAssignment := range psa.Flavors {
		if flvAssignment.Mode < mode {
			mode = flvAssignment.Mode
		}
	}
	return mode
}

type ResourceAssignment map[corev1.ResourceName]*FlavorAssignment

func (psa *PodSetAssignment) toAPI() kueue.PodSetAssignment {
	flavors := make(map[corev1.ResourceName]kueue.ResourceFlavorReference, len(psa.Flavors))
	for res, flvAssignment := range psa.Flavors {
		flavors[res] = flvAssignment.Name
	}
	return kueue.PodSetAssignment{
		Name:          psa.Name,
		Flavors:       flavors,
		ResourceUsage: psa.Requests,
		Count:         ptr.To(psa.Count),
	}
}

// FlavorAssignmentMode describes whether the flavor can be assigned immediately
// or what needs to happen so it can be assigned.
type FlavorAssignmentMode int

// The flavor assigment modes below are ordered from lowest to highest
// preference.
const (
	// NoFit means that there is not enough quota to assign this flavor.
	NoFit FlavorAssignmentMode = iota
	// Preempt means that there is not enough unused min quota in the ClusterQueue
	// or cohort. Preempting other workloads in the CluserQueue or cohort, or
	// waiting for them to finish might make it possible to assign this flavor.
	Preempt
	// Fit means that there is enough unused quota in the cohort to assign this
	// flavor.
	Fit
)

func (m FlavorAssignmentMode) String() string {
	switch m {
	case NoFit:
		return "NoFit"
	case Preempt:
		return "Preempt"
	case Fit:
		return "Fit"
	}
	return "Unknown"
}

type FlavorAssignment struct {
	Name      kueue.ResourceFlavorReference
	Mode      FlavorAssignmentMode
	FlavorIdx int
	borrow    int64
}

func lastAssignmentOutdated(wl *workload.Info, cq *cache.ClusterQueue) bool {
	return cq.AllocatableResourceGeneration > wl.LastAssignment.ClusterQueueGeneration ||
		(cq.Cohort != nil && cq.Cohort.AllocatableResourceGeneration > wl.LastAssignment.CohortGeneration)
}

// AssignFlavors assigns flavors for each of the resources requested in each pod set.
// The result for each pod set is accompanied with reasons why the flavor can't
// be assigned immediately. Each assigned flavor is accompanied with a
// FlavorAssignmentMode.
func AssignFlavors(log logr.Logger, wl *workload.Info, resourceFlavors map[kueue.ResourceFlavorReference]*kueue.ResourceFlavor, cq *cache.ClusterQueue, counts []int32) Assignment {
	if wl.LastAssignment != nil && lastAssignmentOutdated(wl, cq) {
		wl.LastAssignment = nil
	}

	if len(counts) == 0 {
<<<<<<< HEAD
		return assignFlavors(log, wl.TotalRequests, wl.PodTemplates, resourceFlavors, cq)
=======
		return assignFlavors(log, wl.TotalRequests, wl.Obj.Spec.PodSets, resourceFlavors, cq, wl.LastAssignment)
>>>>>>> d099039f
	}

	currentResources := make([]workload.PodSetResources, len(wl.TotalRequests))
	for i := range wl.TotalRequests {
		currentResources[i] = *wl.TotalRequests[i].ScaledTo(counts[i])
	}
<<<<<<< HEAD
	return assignFlavors(log, currentResources, wl.PodTemplates, resourceFlavors, cq)
}

func assignFlavors(log logr.Logger, requests []workload.PodSetResources, podTemplates map[string]*corev1.PodTemplateSpec, resourceFlavors map[kueue.ResourceFlavorReference]*kueue.ResourceFlavor, cq *cache.ClusterQueue) Assignment {
=======
	return assignFlavors(log, currentResources, wl.Obj.Spec.PodSets, resourceFlavors, cq, wl.LastAssignment)
}

func assignFlavors(log logr.Logger, requests []workload.PodSetResources, podSets []kueue.PodSet, resourceFlavors map[kueue.ResourceFlavorReference]*kueue.ResourceFlavor, cq *cache.ClusterQueue, lastAssignment *workload.AssigmentClusterQueueState) Assignment {
>>>>>>> d099039f
	assignment := Assignment{
		TotalBorrow: make(cache.FlavorResourceQuantities),
		PodSets:     make([]PodSetAssignment, 0, len(requests)),
		Usage:       make(cache.FlavorResourceQuantities),
	}
<<<<<<< HEAD
	for _, podSet := range requests {
=======
	if lastAssignment != nil {
		assignment.LastState = *lastAssignment
	} else {
		assignment.LastState = workload.AssigmentClusterQueueState{
			LastAssignedFlavorIdx:  make([]map[corev1.ResourceName]int, 0, len(podSets)),
			CohortGeneration:       0,
			ClusterQueueGeneration: cq.AllocatableResourceGeneration,
		}
		if cq.Cohort != nil {
			assignment.LastState.CohortGeneration = cq.Cohort.AllocatableResourceGeneration
		}
	}

	for i, podSet := range requests {
>>>>>>> d099039f
		if _, found := cq.RGByResource[corev1.ResourcePods]; found {
			podSet.Requests[corev1.ResourcePods] = int64(podSet.Count)
		}

		psAssignment := PodSetAssignment{
			Name:     podSet.Name,
			Flavors:  make(ResourceAssignment, len(podSet.Requests)),
			Requests: podSet.Requests.ToResourceList(),
			Count:    podSet.Count,
		}

		for resName := range podSet.Requests {
			if _, found := psAssignment.Flavors[resName]; found {
				// This resource got assigned the same flavor as its resource group.
				// No need to compute again.
				continue
			}
			rg, found := cq.RGByResource[resName]
			if !found {
				psAssignment.Flavors = nil
				psAssignment.Status = &Status{
					reasons: []string{fmt.Sprintf("resource %s unavailable in ClusterQueue", resName)},
				}
				break
			}
<<<<<<< HEAD
			podTemplateSpec := podTemplates[podSet.PodTemplateName]
			if podTemplateSpec == nil {
				continue
			}

			flavors, status := assignment.findFlavorForResourceGroup(log, rg, podSet.Requests, resourceFlavors, cq, &podTemplateSpec.Spec)

=======
			lastFlavorAssignment := -1
			if lastAssignment != nil && len(lastAssignment.LastAssignedFlavorIdx) > i {
				idx, ok := lastAssignment.LastAssignedFlavorIdx[i][resName]
				if ok {
					lastFlavorAssignment = idx
				}
			}
			flavors, status := assignment.findFlavorForResourceGroup(log, rg, podSet.Requests, resourceFlavors, cq, &podSets[i].Template.Spec, lastFlavorAssignment)
>>>>>>> d099039f
			if status.IsError() || len(flavors) == 0 {
				psAssignment.Flavors = nil
				psAssignment.Status = status
				break
			}
			psAssignment.append(flavors, status)
		}

		assignment.append(podSet.Requests, &psAssignment)
		if psAssignment.Status.IsError() || (len(podSet.Requests) > 0 && len(psAssignment.Flavors) == 0) {
			// This assignment failed, no need to continue tracking.
			assignment.TotalBorrow = nil
			return assignment
		}
	}
	if len(assignment.TotalBorrow) == 0 {
		assignment.TotalBorrow = nil
	}
	return assignment
}

func (psa *PodSetAssignment) append(flavors ResourceAssignment, status *Status) {
	for resource, assignment := range flavors {
		psa.Flavors[resource] = assignment
	}
	if psa.Status == nil {
		psa.Status = status
	} else if status != nil {
		psa.Status.reasons = append(psa.Status.reasons, status.reasons...)
	}
}

func (a *Assignment) append(requests workload.Requests, psAssignment *PodSetAssignment) {
	flavorIdx := make(map[corev1.ResourceName]int, len(psAssignment.Flavors))
	a.PodSets = append(a.PodSets, *psAssignment)
	for resource, flvAssignment := range psAssignment.Flavors {
		if flvAssignment.borrow > 0 {
			if a.TotalBorrow[flvAssignment.Name] == nil {
				a.TotalBorrow[flvAssignment.Name] = make(map[corev1.ResourceName]int64)
			}
			// Don't accumulate borrowing. The returned `borrow` already considers
			// usage from previous pod sets.
			a.TotalBorrow[flvAssignment.Name][resource] = flvAssignment.borrow
		}
		if a.Usage[flvAssignment.Name] == nil {
			a.Usage[flvAssignment.Name] = make(map[corev1.ResourceName]int64)
		}
		a.Usage[flvAssignment.Name][resource] += requests[resource]
		flavorIdx[resource] = flvAssignment.FlavorIdx
	}
	a.LastState.LastAssignedFlavorIdx = append(a.LastState.LastAssignedFlavorIdx, flavorIdx)
}

// findFlavorForResourceGroup finds the flavor which can satisfy the resource
// request, along with the information about resources that need to be borrowed.
// If the flavor cannot be immediately assigned, it returns a status with
// reasons or failure.
func (a *Assignment) findFlavorForResourceGroup(
	log logr.Logger,
	rg *cache.ResourceGroup,
	requests workload.Requests,
	resourceFlavors map[kueue.ResourceFlavorReference]*kueue.ResourceFlavor,
	cq *cache.ClusterQueue,
	spec *corev1.PodSpec,
	lastAssignment int) (ResourceAssignment, *Status) {
	status := &Status{}
	requests = filterRequestedResources(requests, rg.CoveredResources)

	var bestAssignment ResourceAssignment
	bestAssignmentMode := NoFit

	// We will only check against the flavors' labels for the resource.
	selector := flavorSelector(spec, rg.LabelKeys)
	flavorIdx := -1
	for idx, flvQuotas := range rg.Flavors {
		if features.Enabled(features.FlavorFungibility) && idx <= lastAssignment {
			continue
		}
		flavor, exist := resourceFlavors[flvQuotas.Name]
		if !exist {
			log.Error(nil, "Flavor not found", "Flavor", flvQuotas.Name)
			status.append(fmt.Sprintf("flavor %s not found", flvQuotas.Name))
			continue
		}
		taint, untolerated := corev1helpers.FindMatchingUntoleratedTaint(flavor.Spec.NodeTaints, spec.Tolerations, func(t *corev1.Taint) bool {
			return t.Effect == corev1.TaintEffectNoSchedule || t.Effect == corev1.TaintEffectNoExecute
		})
		if untolerated {
			status.append(fmt.Sprintf("untolerated taint %s in flavor %s", taint, flvQuotas.Name))
			continue
		}
		if match, err := selector.Match(&corev1.Node{ObjectMeta: metav1.ObjectMeta{Labels: flavor.Spec.NodeLabels}}); !match || err != nil {
			if err != nil {
				status.err = err
				return nil, status
			}
			status.append(fmt.Sprintf("flavor %s doesn't match node affinity", flvQuotas.Name))
			continue
		}

		flavorIdx = idx
		needsBorrowing := false
		assignments := make(ResourceAssignment, len(requests))
		// Calculate representativeMode for this assignment as the worst mode among all requests.
		representativeMode := Fit
		for rName, val := range requests {
			resQuota := flvQuotas.Resources[rName]
			// Check considering the flavor usage by previous pod sets.
			mode, borrow, s := fitsResourceQuota(flvQuotas.Name, rName, val+a.Usage[flvQuotas.Name][rName], cq, resQuota)
			if s != nil {
				status.reasons = append(status.reasons, s.reasons...)
			}
			if mode < representativeMode {
				representativeMode = mode
			}
			needsBorrowing = needsBorrowing || (mode == Fit && borrow > 0)
			if representativeMode == NoFit {
				// The flavor doesn't fit, no need to check other resources.
				break
			}

			assignments[rName] = &FlavorAssignment{
				Name:   flvQuotas.Name,
				Mode:   mode,
				borrow: borrow,
			}
		}

		if features.Enabled(features.FlavorFungibility) {
			if !shouldTryNextFlavor(representativeMode, cq.FlavorFungibility, needsBorrowing) {
				bestAssignment = assignments
				bestAssignmentMode = representativeMode
				break
			}
			if representativeMode > bestAssignmentMode {
				bestAssignment = assignments
				bestAssignmentMode = representativeMode
			}
		} else {
			if representativeMode > bestAssignmentMode {
				bestAssignment = assignments
				bestAssignmentMode = representativeMode
				if bestAssignmentMode == Fit {
					// All the resources fit in the cohort, no need to check more flavors.
					return bestAssignment, nil
				}
			}
		}
	}

	if features.Enabled(features.FlavorFungibility) {
		for _, assignment := range bestAssignment {
			if flavorIdx == len(rg.Flavors)-1 {
				// we have reach the last flavor, try from the first flavor next time
				assignment.FlavorIdx = -1
			} else {
				assignment.FlavorIdx = flavorIdx
			}
		}
		if bestAssignmentMode == Fit {
			return bestAssignment, nil
		}
	}
	return bestAssignment, status
}

func shouldTryNextFlavor(representativeMode FlavorAssignmentMode, flavorFungibility kueue.FlavorFungibility, needsBorrowing bool) bool {
	policyPreempt := flavorFungibility.WhenCanPreempt
	policyBorrow := flavorFungibility.WhenCanBorrow
	if representativeMode == Preempt && policyPreempt == kueue.Preempt {
		return false
	}

	if representativeMode == Fit && needsBorrowing && policyBorrow == kueue.Borrow {
		return false
	}

	if representativeMode == Fit && !needsBorrowing {
		return false
	}

	return true
}

func flavorSelector(spec *corev1.PodSpec, allowedKeys sets.Set[string]) nodeaffinity.RequiredNodeAffinity {
	// This function generally replicates the implementation of kube-scheduler's NodeAffintiy
	// Filter plugin as of v1.24.
	var specCopy corev1.PodSpec

	// Remove affinity constraints with irrelevant keys.
	if len(spec.NodeSelector) != 0 {
		specCopy.NodeSelector = map[string]string{}
		for k, v := range spec.NodeSelector {
			if allowedKeys.Has(k) {
				specCopy.NodeSelector[k] = v
			}
		}
	}

	affinity := spec.Affinity
	if affinity != nil && affinity.NodeAffinity != nil && affinity.NodeAffinity.RequiredDuringSchedulingIgnoredDuringExecution != nil {
		var termsCopy []corev1.NodeSelectorTerm
		for _, t := range affinity.NodeAffinity.RequiredDuringSchedulingIgnoredDuringExecution.NodeSelectorTerms {
			var expCopy []corev1.NodeSelectorRequirement
			for _, e := range t.MatchExpressions {
				if allowedKeys.Has(e.Key) {
					expCopy = append(expCopy, e)
				}
			}
			// If a term becomes empty, it means node affinity matches any flavor since those terms are ORed,
			// and so matching gets reduced to spec.NodeSelector
			if len(expCopy) == 0 {
				termsCopy = nil
				break
			}
			termsCopy = append(termsCopy, corev1.NodeSelectorTerm{MatchExpressions: expCopy})
		}
		if len(termsCopy) != 0 {
			specCopy.Affinity = &corev1.Affinity{
				NodeAffinity: &corev1.NodeAffinity{
					RequiredDuringSchedulingIgnoredDuringExecution: &corev1.NodeSelector{
						NodeSelectorTerms: termsCopy,
					},
				},
			}
		}
	}
	return nodeaffinity.GetRequiredNodeAffinity(&corev1.Pod{Spec: specCopy})
}

// fitsResourceQuota returns how this flavor could be assigned to the resource,
// according to the remaining quota in the ClusterQueue and cohort.
// If it fits, also returns any borrowing required.
// If the flavor doesn't satisfy limits immediately (when waiting or preemption
// could help), it returns a Status with reasons.
func fitsResourceQuota(fName kueue.ResourceFlavorReference, rName corev1.ResourceName, val int64, cq *cache.ClusterQueue, rQuota *cache.ResourceQuota) (FlavorAssignmentMode, int64, *Status) {
	var status Status
	used := cq.Usage[fName][rName]
	mode := NoFit
	if val <= rQuota.Nominal {
		// The request can be satisfied by the min quota, assuming quota is
		// reclaimed from the cohort or assuming all active workloads in the
		// ClusterQueue are preempted.
		mode = Preempt
	}
	if rQuota.BorrowingLimit != nil && used+val > rQuota.Nominal+*rQuota.BorrowingLimit {
		status.append(fmt.Sprintf("borrowing limit for %s in flavor %s exceeded", rName, fName))
		return mode, 0, &status
	}

	cohortUsed := used
	cohortAvailable := rQuota.Nominal
	if cq.Cohort != nil {
		cohortUsed = cq.Cohort.Usage[fName][rName]
		cohortAvailable = cq.Cohort.RequestableResources[fName][rName]
	}

	lack := cohortUsed + val - cohortAvailable
	if lack <= 0 {
		borrow := used + val - rQuota.Nominal
		if borrow < 0 {
			borrow = 0
		}
		return Fit, borrow, nil
	}

	lackQuantity := workload.ResourceQuantity(rName, lack)
	msg := fmt.Sprintf("insufficient unused quota in cohort for %s in flavor %s, %s more needed", rName, fName, &lackQuantity)
	if cq.Cohort == nil {
		if mode == NoFit {
			msg = fmt.Sprintf("insufficient quota for %s in flavor %s in ClusterQueue", rName, fName)
		} else {
			msg = fmt.Sprintf("insufficient unused quota for %s in flavor %s, %s more needed", rName, fName, &lackQuantity)
		}
	}
	status.append(msg)
	return mode, 0, &status
}

func filterRequestedResources(req workload.Requests, allowList sets.Set[corev1.ResourceName]) workload.Requests {
	filtered := make(workload.Requests)
	for n, v := range req {
		if allowList.Has(n) {
			filtered[n] = v
		}
	}
	return filtered
}<|MERGE_RESOLUTION|>--- conflicted
+++ resolved
@@ -241,36 +241,23 @@
 	}
 
 	if len(counts) == 0 {
-<<<<<<< HEAD
-		return assignFlavors(log, wl.TotalRequests, wl.PodTemplates, resourceFlavors, cq)
-=======
-		return assignFlavors(log, wl.TotalRequests, wl.Obj.Spec.PodSets, resourceFlavors, cq, wl.LastAssignment)
->>>>>>> d099039f
+		return assignFlavors(log, wl.TotalRequests, wl.PodTemplates, resourceFlavors, cq, wl.LastAssignment)
 	}
 
 	currentResources := make([]workload.PodSetResources, len(wl.TotalRequests))
 	for i := range wl.TotalRequests {
 		currentResources[i] = *wl.TotalRequests[i].ScaledTo(counts[i])
 	}
-<<<<<<< HEAD
-	return assignFlavors(log, currentResources, wl.PodTemplates, resourceFlavors, cq)
-}
-
-func assignFlavors(log logr.Logger, requests []workload.PodSetResources, podTemplates map[string]*corev1.PodTemplateSpec, resourceFlavors map[kueue.ResourceFlavorReference]*kueue.ResourceFlavor, cq *cache.ClusterQueue) Assignment {
-=======
-	return assignFlavors(log, currentResources, wl.Obj.Spec.PodSets, resourceFlavors, cq, wl.LastAssignment)
-}
-
-func assignFlavors(log logr.Logger, requests []workload.PodSetResources, podSets []kueue.PodSet, resourceFlavors map[kueue.ResourceFlavorReference]*kueue.ResourceFlavor, cq *cache.ClusterQueue, lastAssignment *workload.AssigmentClusterQueueState) Assignment {
->>>>>>> d099039f
+	return assignFlavors(log, currentResources, wl.PodTemplates, resourceFlavors, cq, wl.LastAssignment)
+}
+
+func assignFlavors(log logr.Logger, requests []workload.PodSetResources, podTemplates map[string]*corev1.PodTemplateSpec, resourceFlavors map[kueue.ResourceFlavorReference]*kueue.ResourceFlavor, cq *cache.ClusterQueue, lastAssignment *workload.AssigmentClusterQueueState) Assignment {
 	assignment := Assignment{
 		TotalBorrow: make(cache.FlavorResourceQuantities),
 		PodSets:     make([]PodSetAssignment, 0, len(requests)),
 		Usage:       make(cache.FlavorResourceQuantities),
 	}
-<<<<<<< HEAD
-	for _, podSet := range requests {
-=======
+
 	if lastAssignment != nil {
 		assignment.LastState = *lastAssignment
 	} else {
@@ -285,7 +272,6 @@
 	}
 
 	for i, podSet := range requests {
->>>>>>> d099039f
 		if _, found := cq.RGByResource[corev1.ResourcePods]; found {
 			podSet.Requests[corev1.ResourcePods] = int64(podSet.Count)
 		}
@@ -311,15 +297,12 @@
 				}
 				break
 			}
-<<<<<<< HEAD
+      
 			podTemplateSpec := podTemplates[podSet.PodTemplateName]
 			if podTemplateSpec == nil {
 				continue
 			}
 
-			flavors, status := assignment.findFlavorForResourceGroup(log, rg, podSet.Requests, resourceFlavors, cq, &podTemplateSpec.Spec)
-
-=======
 			lastFlavorAssignment := -1
 			if lastAssignment != nil && len(lastAssignment.LastAssignedFlavorIdx) > i {
 				idx, ok := lastAssignment.LastAssignedFlavorIdx[i][resName]
@@ -327,8 +310,7 @@
 					lastFlavorAssignment = idx
 				}
 			}
-			flavors, status := assignment.findFlavorForResourceGroup(log, rg, podSet.Requests, resourceFlavors, cq, &podSets[i].Template.Spec, lastFlavorAssignment)
->>>>>>> d099039f
+			flavors, status := assignment.findFlavorForResourceGroup(log, rg, podSet.Requests, resourceFlavors, cq, &podTemplateSpec.Spec, lastFlavorAssignment)
 			if status.IsError() || len(flavors) == 0 {
 				psAssignment.Flavors = nil
 				psAssignment.Status = status
