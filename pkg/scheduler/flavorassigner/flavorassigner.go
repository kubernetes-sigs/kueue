--- conflicted
+++ resolved
@@ -836,16 +836,6 @@
 func shouldTryNextFlavor(representativeMode granularMode, flavorFungibility kueue.FlavorFungibility) bool {
 	policyPreempt := flavorFungibility.WhenCanPreempt
 	policyBorrow := flavorFungibility.WhenCanBorrow
-<<<<<<< HEAD
-	if representativeMode.isPreemptMode() && (policyPreempt == kueue.ReadyToUse || policyPreempt == kueue.Preempt) {
-		if representativeMode.borrowingLevel.optimal() || (policyBorrow == kueue.ReadyToUse || policyBorrow == kueue.Borrow) {
-			return false
-		}
-	}
-
-	if representativeMode.preemptionMode == fit && !representativeMode.borrowingLevel.optimal() && (policyBorrow == kueue.ReadyToUse || policyBorrow == kueue.Borrow) {
-		return false
-=======
 
 	if representativeMode.preemptionMode == noFit || representativeMode.preemptionMode == noPreemptionCandidates {
 		return true
@@ -853,7 +843,6 @@
 
 	if representativeMode.isPreemptMode() && policyPreempt == kueue.TryNextFlavor {
 		return true
->>>>>>> af0d80ee
 	}
 
 	if !representativeMode.borrowingLevel.optimal() && policyBorrow == kueue.TryNextFlavor {
