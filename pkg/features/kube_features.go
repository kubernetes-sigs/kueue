/*
Copyright The Kubernetes Authors.

Licensed under the Apache License, Version 2.0 (the "License");
you may not use this file except in compliance with the License.
You may obtain a copy of the License at

    http://www.apache.org/licenses/LICENSE-2.0

Unless required by applicable law or agreed to in writing, software
distributed under the License is distributed on an "AS IS" BASIS,
WITHOUT WARRANTIES OR CONDITIONS OF ANY KIND, either express or implied.
See the License for the specific language governing permissions and
limitations under the License.
*/

package features

import (
	"fmt"
	"testing"

	"github.com/go-logr/logr"
	"k8s.io/apimachinery/pkg/util/runtime"
	"k8s.io/apimachinery/pkg/util/version"
	utilfeature "k8s.io/apiserver/pkg/util/feature"
	"k8s.io/component-base/featuregate"
	featuregatetesting "k8s.io/component-base/featuregate/testing"
)

const (
	// owner: @trasc
	// kep: https://github.com/kubernetes-sigs/kueue/tree/main/keps/420-partial-admission
	//
	// Enables partial admission.
	PartialAdmission featuregate.Feature = "PartialAdmission"

	// owner: @KunWuLuan
	// kep: https://github.com/kubernetes-sigs/kueue/tree/main/keps/582-preempt-based-on-flavor-order
	//
	// Enables flavor fungibility.
	FlavorFungibility featuregate.Feature = "FlavorFungibility"

	// owner: @pbundyra
	// kep: https://github.com/kubernetes-sigs/kueue/tree/main/keps/168-2-pending-workloads-visibility
	//
	// Enables Kueue visibility on demand
	VisibilityOnDemand featuregate.Feature = "VisibilityOnDemand"

	// owner: @yaroslava-serdiuk
	// kep: https://github.com/kubernetes-sigs/kueue/issues/1283
	//
	// Enable priority sorting within the cohort.
	PrioritySortingWithinCohort featuregate.Feature = "PrioritySortingWithinCohort"

	// owner: @trasc
	// kep: https://github.com/kubernetes-sigs/kueue/tree/main/keps/693-multikueue
	//
	// Enables MultiKueue support.
	MultiKueue featuregate.Feature = "MultiKueue"

	// owners: @B1F030, @kerthcet
	// kep: https://github.com/kubernetes-sigs/kueue/tree/main/keps/1224-lending-limit
	//
	// Enables lending limit.
	LendingLimit featuregate.Feature = "LendingLimit"

	// owner: @trasc
	// kep: https://github.com/kubernetes-sigs/kueue/tree/main/keps/693-multikueue
	//
	// Enable the usage of batch.Job spec.managedBy field its MultiKueue integration.
	MultiKueueBatchJobWithManagedBy featuregate.Feature = "MultiKueueBatchJobWithManagedBy"

	// owner: @mimowo
	//
	// Enable Topology Aware Scheduling allowing to optimize placement of Pods
	// to put them on closely located nodes (e.g. within the same rack or block).
	TopologyAwareScheduling featuregate.Feature = "TopologyAwareScheduling"

	// owner: @dgrove-oss
	// kep: https://github.com/kubernetes-sigs/kueue/tree/main/keps/2937-resource-transformer
	//
	// Enable applying configurable resource transformations when computing
	// the resource requests of a Workload
	ConfigurableResourceTransformations featuregate.Feature = "ConfigurableResourceTransformations"

	// owner: @kpostoffice
	// kep: https://github.com/kubernetes-sigs/kueue/tree/main/keps/1833-metrics-for-local-queue
	//
	// Enabled gathering of LocalQueue metrics
	LocalQueueMetrics featuregate.Feature = "LocalQueueMetrics"

	// owner: @yaroslava-serdiuk
	// kep: https://github.com/kubernetes-sigs/kueue/tree/main/keps/2936-local-queue-defaulting
	//
	// Enable to set default LocalQueue.
	LocalQueueDefaulting featuregate.Feature = "LocalQueueDefaulting"

	// owner: @pbundyra
	// kep: https://github.com/kubernetes-sigs/kueue/tree/main/keps/2724-topology-aware-scheduling
	//
	// Enable to set use LeastFreeCapacity algorithm for TAS
	TASProfileLeastFreeCapacity featuregate.Feature = "TASProfileLeastFreeCapacity"

	// owner: @pbundyra
	// kep: https://github.com/kubernetes-sigs/kueue/tree/main/keps/2724-topology-aware-scheduling
	//
	// Enable to set use Mixed algorithm (BestFit or LeastFreeCapacity) for TAS which switch the algorithm based on TAS requirements level.
	TASProfileMixed featuregate.Feature = "TASProfileMixed"

	// owner: @mwielgus
	// kep: https://github.com/kubernetes-sigs/kueue/tree/main/keps/79-hierarchical-cohorts
	//
	// Enable hierarchical cohorts
	HierarchicalCohorts featuregate.Feature = "HierarchicalCohorts"

	// owner: @pbundyra
	// kep: https://github.com/kubernetes-sigs/kueue/tree/main/keps/4136-admission-fair-sharing
	//
	// Enable admission fair sharing
	AdmissionFairSharing featuregate.Feature = "AdmissionFairSharing"

	// owner: @mwysokin @mykysha @mbobrovskyi
	// kep: https://github.com/kubernetes-sigs/kueue/tree/main/keps/1618-optional-gc-of-workloads
	//
	// Enable object retentions
	ObjectRetentionPolicies featuregate.Feature = "ObjectRetentionPolicies"

	// owner: @pajakd
	// kep: https://github.com/kubernetes-sigs/kueue/tree/main/keps/2724-topology-aware-scheduling
	//
	// Enable replacement of failed node in TAS.
	TASFailedNodeReplacement featuregate.Feature = "TASFailedNodeReplacement"

	// owner: @ichekrygin
	// kep: https://github.com/kubernetes-sigs/kueue/tree/main/keps/77-dynamically-sized-jobs
	//
	// ElasticJobsViaWorkloadSlices enables workload-slices support.
	ElasticJobsViaWorkloadSlices featuregate.Feature = "ElasticJobsViaWorkloadSlices"

	// owner: @pbundyra
	// kep: https://github.com/kubernetes-sigs/kueue/tree/main/keps/2724-topology-aware-scheduling
	//
	// Evict Workload if Kueue couldn't find replacement for a failed node in TAS in the first attempt.
	TASFailedNodeReplacementFailFast featuregate.Feature = "TASFailedNodeReplacementFailFast"

	// owner: @pajakd
	// kep: https://github.com/kubernetes-sigs/kueue/tree/main/keps/2724-topology-aware-scheduling
	//
	// In TAS, treat node as failed if the node is not ready and the pods assigned to this node terminate.
	TASReplaceNodeOnPodTermination featuregate.Feature = "TASReplaceNodeOnPodTermination"

	// owner: @PannagaRao
	// kep: https://github.com/kubernetes-sigs/kueue/tree/main/keps/3589-manage-jobs-selectively
	//
	// Enforces that even Jobs with a queue-name label are only reconciled if their namespace
	// matches managedJobsNamespaceSelector.
	ManagedJobsNamespaceSelectorAlwaysRespected featuregate.Feature = "ManagedJobsNamespaceSelectorAlwaysRespected"

	// owner: @pajakd
	// kep: https://github.com/kubernetes-sigs/kueue/tree/main/keps/582-preempt-based-on-flavor-order
	//
	// In flavor fungibility, the preference whether to preempt or borrow is inferred from flavor fungibility policy.
	//
	// Deprecated: planned to be removed in v0.16.
	FlavorFungibilityImplicitPreferenceDefault featuregate.Feature = "FlavorFungibilityImplicitPreferenceDefault"

	// owner: @pajakd
	// kep: https://github.com/kubernetes-sigs/kueue/tree/main/keps/2724-topology-aware-scheduling
	//
	// Use balanced placement algorithm in TAS. This feature gate is going to be replaced by an API
	// before graduation or deprecation.
	TASBalancedPlacement featuregate.Feature = "TASBalancedPlacement"

	// owner: @alaypatel07
	// kep: https://github.com/kubernetes-sigs/kueue/tree/main/keps/2941-DRA
	//
	// Enable quota accounting for Dynamic Resource Allocation (DRA) devies in workloads
	DynamicResourceAllocation featuregate.Feature = "DynamicResourceAllocation"

	// owner: @khrm
	// kep: https://github.com/kubernetes-sigs/kueue/tree/main/keps/2349-multikueue-external-custom-job-support
	//
	// Enable MultiKueue support for external custom Jobs via configurable adapters.
	MultiKueueAdaptersForCustomJobs featuregate.Feature = "MultiKueueAdaptersForCustomJobs"

	// owner: @mszadkow
	//
	// Enable all updates to Workload objects to use Patch Merge instead of Patch Apply.
	WorkloadRequestUseMergePatch featuregate.Feature = "WorkloadRequestUseMergePatch"

	// owner: @mbobrovskyi
	//
	// SanitizePodSets enables automatic sanitization of PodSets when creating the Workload object.
	// The main use case it deduplication of environment variables
	// in PodSet templates within Workload objects. When enabled, duplicate env var entries
	// are resolved by keeping only the last occurrence, allowing workload creation to succeed
	// even when duplicates are present in the spec.
	SanitizePodSets featuregate.Feature = "SanitizePodSets"
<<<<<<< HEAD
=======

	// owner: @mszadkow
	//
	// Allow insecure kubeconfigs in MultiKueue setup.
	// Requires careful consideration as it may lead to security issues.
	//
	// Deprecated: planned to be removed in 0.17
	MultiKueueAllowInsecureKubeconfigs featuregate.Feature = "MultiKueueAllowInsecureKubeconfigs"

	// owner: @pbundyra
	//
	// Enables reclaimable pods counting towards quota.
	ReclaimablePods featuregate.Feature = "ReclaimablePods"

	// owner: @yaroslva-serdiuk
	//
	// issue: https://github.com/kubernetes-sigs/kueue/issues/7597
	// Do not remove job-name label from Workload PodTemplate object.
	PropagateBatchJobLabelsToWorkload featuregate.Feature = "PropagateBatchJobLabelsToWorkload"

	// owner: @hdp617
	// kep: https://github.com/kubernetes-sigs/kueue/tree/main/keps/693-multikueue
	//
	// Enables ClusterProfile integration for MultiKueue.
	MultiKueueClusterProfile featuregate.Feature = "MultiKueueClusterProfile"

	// owner: @kshalot
	//
	// issue: https://github.com/kubernetes-sigs/kueue/issues/6757
	// Enabled failure recovery of pods stuck in terminating state.
	FailureRecoveryPolicy featuregate.Feature = "FailureRecoveryPolicy"
>>>>>>> d6fe21f0
)

func init() {
	runtime.Must(utilfeature.DefaultMutableFeatureGate.AddVersioned(defaultVersionedFeatureGates))
}

// defaultVersionedFeatureGates consists of all known Kueue-specific feature keys.
// To add a new feature, define a key for it above and add it here. The features will be
// available throughout Kueue binaries.
//
// Entries are separated from each other with blank lines to avoid sweeping gofmt changes
// when adding or removing one entry.
var defaultVersionedFeatureGates = map[featuregate.Feature]featuregate.VersionedSpecs{
	PartialAdmission: {
		{Version: version.MustParse("0.4"), Default: false, PreRelease: featuregate.Alpha},
		{Version: version.MustParse("0.5"), Default: true, PreRelease: featuregate.Beta},
	},

	FlavorFungibility: {
		{Version: version.MustParse("0.5"), Default: true, PreRelease: featuregate.Beta},
	},
	VisibilityOnDemand: {
		{Version: version.MustParse("0.6"), Default: false, PreRelease: featuregate.Alpha},
		{Version: version.MustParse("0.9"), Default: true, PreRelease: featuregate.Beta},
	},
	PrioritySortingWithinCohort: {
		{Version: version.MustParse("0.6"), Default: true, PreRelease: featuregate.Beta},
	},
	MultiKueue: {
		{Version: version.MustParse("0.6"), Default: false, PreRelease: featuregate.Alpha},
		{Version: version.MustParse("0.9"), Default: true, PreRelease: featuregate.Beta},
	},
	LendingLimit: {
		{Version: version.MustParse("0.6"), Default: false, PreRelease: featuregate.Alpha},
		{Version: version.MustParse("0.9"), Default: true, PreRelease: featuregate.Beta},
	},
	MultiKueueBatchJobWithManagedBy: {
		{Version: version.MustParse("0.8"), Default: false, PreRelease: featuregate.Alpha},
		{Version: version.MustParse("0.15"), Default: true, PreRelease: featuregate.Beta},
	},
	TopologyAwareScheduling: {
		{Version: version.MustParse("0.9"), Default: false, PreRelease: featuregate.Alpha},
		{Version: version.MustParse("0.14"), Default: true, PreRelease: featuregate.Beta},
	},
	ConfigurableResourceTransformations: {
		{Version: version.MustParse("0.9"), Default: false, PreRelease: featuregate.Alpha},
		{Version: version.MustParse("0.10"), Default: true, PreRelease: featuregate.Beta},
		{Version: version.MustParse("0.14"), Default: true, PreRelease: featuregate.GA, LockToDefault: true}, // remove in 0.16
	},
	LocalQueueMetrics: {
		{Version: version.MustParse("0.10"), Default: false, PreRelease: featuregate.Alpha},
	},
	LocalQueueDefaulting: {
		{Version: version.MustParse("0.10"), Default: false, PreRelease: featuregate.Alpha},
		{Version: version.MustParse("0.12"), Default: true, PreRelease: featuregate.Beta},
	},
	TASProfileLeastFreeCapacity: {
		{Version: version.MustParse("0.10"), Default: false, PreRelease: featuregate.Alpha},
		{Version: version.MustParse("0.11"), Default: false, PreRelease: featuregate.Deprecated},
	},
	TASProfileMixed: {
		{Version: version.MustParse("0.10"), Default: false, PreRelease: featuregate.Alpha},
		{Version: version.MustParse("0.15"), Default: true, PreRelease: featuregate.Beta},
	},
	HierarchicalCohorts: {
		{Version: version.MustParse("0.11"), Default: true, PreRelease: featuregate.Beta},
	},
	AdmissionFairSharing: {
		{Version: version.MustParse("0.12"), Default: false, PreRelease: featuregate.Alpha},
		{Version: version.MustParse("0.15"), Default: true, PreRelease: featuregate.Beta},
	},
	ObjectRetentionPolicies: {
		{Version: version.MustParse("0.12"), Default: false, PreRelease: featuregate.Alpha},
		{Version: version.MustParse("0.13"), Default: true, PreRelease: featuregate.Beta},
	},
	TASFailedNodeReplacement: {
		{Version: version.MustParse("0.12"), Default: false, PreRelease: featuregate.Alpha},
		{Version: version.MustParse("0.14"), Default: true, PreRelease: featuregate.Beta},
	},
	ElasticJobsViaWorkloadSlices: {
		{Version: version.MustParse("0.13"), Default: false, PreRelease: featuregate.Alpha},
	},
	TASFailedNodeReplacementFailFast: {
		{Version: version.MustParse("0.13"), Default: false, PreRelease: featuregate.Alpha},
		{Version: version.MustParse("0.14"), Default: true, PreRelease: featuregate.Beta},
	},
	TASReplaceNodeOnPodTermination: {
		{Version: version.MustParse("0.13"), Default: false, PreRelease: featuregate.Alpha},
		{Version: version.MustParse("0.14"), Default: true, PreRelease: featuregate.Beta},
	},
	ManagedJobsNamespaceSelectorAlwaysRespected: {
		{Version: version.MustParse("0.13"), Default: false, PreRelease: featuregate.Alpha},
		{Version: version.MustParse("0.15"), Default: true, PreRelease: featuregate.Beta},
	},
	FlavorFungibilityImplicitPreferenceDefault: {
		{Version: version.MustParse("0.13"), Default: false, PreRelease: featuregate.Alpha},
		{Version: version.MustParse("0.15"), Default: false, PreRelease: featuregate.Deprecated}, // remove in 0.16
	},
	TASBalancedPlacement: {
		{Version: version.MustParse("0.15"), Default: false, PreRelease: featuregate.Alpha},
	},
	DynamicResourceAllocation: {
		{Version: version.MustParse("0.14"), Default: false, PreRelease: featuregate.Alpha},
	},
	MultiKueueAdaptersForCustomJobs: {
		{Version: version.MustParse("0.14"), Default: false, PreRelease: featuregate.Alpha},
		{Version: version.MustParse("0.15"), Default: true, PreRelease: featuregate.Beta},
	},
	WorkloadRequestUseMergePatch: {
		{Version: version.MustParse("0.14"), Default: false, PreRelease: featuregate.Alpha},
	},
	SanitizePodSets: {
		{Version: version.MustParse("0.13"), Default: true, PreRelease: featuregate.Beta},
	},
<<<<<<< HEAD
=======
	MultiKueueAllowInsecureKubeconfigs: {
		{Version: version.MustParse("0.15"), Default: false, PreRelease: featuregate.Alpha},
	},
	ReclaimablePods: {
		{Version: version.MustParse("0.15"), Default: true, PreRelease: featuregate.Beta},
	},
	// PropagateBatchJobLabelsToWorkload is anabled from 0.13.10 and 0.14.5.
	PropagateBatchJobLabelsToWorkload: {
		{Version: version.MustParse("0.15"), Default: true, PreRelease: featuregate.Beta},
	},
	MultiKueueClusterProfile: {
		{Version: version.MustParse("0.15"), Default: false, PreRelease: featuregate.Alpha},
	},
	FailureRecoveryPolicy: {
		{Version: version.MustParse("0.15"), Default: false, PreRelease: featuregate.Alpha},
	},
>>>>>>> d6fe21f0
}

func SetFeatureGateDuringTest(tb testing.TB, f featuregate.Feature, value bool) {
	featuregatetesting.SetFeatureGateDuringTest(tb, utilfeature.DefaultFeatureGate, f, value)
}

// Enabled is helper for `utilfeature.DefaultFeatureGate.Enabled()`
func Enabled(f featuregate.Feature) bool {
	return utilfeature.DefaultFeatureGate.Enabled(f)
}

// SetEnable helper function that can be used to set the enabled value of a feature gate,
// it should only be used in integration test pending the merge of
// https://github.com/kubernetes/kubernetes/pull/118346
func SetEnable(f featuregate.Feature, v bool) error {
	return utilfeature.DefaultMutableFeatureGate.Set(fmt.Sprintf("%s=%v", f, v))
}

func LogFeatureGates(log logr.Logger) {
	features := make(map[featuregate.Feature]bool, len(defaultVersionedFeatureGates))
	for f := range utilfeature.DefaultMutableFeatureGate.GetAll() {
		if _, ok := defaultVersionedFeatureGates[f]; ok {
			features[f] = Enabled(f)
		}
	}
	log.V(2).Info("Loaded feature gates", "featureGates", features)
}<|MERGE_RESOLUTION|>--- conflicted
+++ resolved
@@ -197,8 +197,6 @@
 	// are resolved by keeping only the last occurrence, allowing workload creation to succeed
 	// even when duplicates are present in the spec.
 	SanitizePodSets featuregate.Feature = "SanitizePodSets"
-<<<<<<< HEAD
-=======
 
 	// owner: @mszadkow
 	//
@@ -230,7 +228,6 @@
 	// issue: https://github.com/kubernetes-sigs/kueue/issues/6757
 	// Enabled failure recovery of pods stuck in terminating state.
 	FailureRecoveryPolicy featuregate.Feature = "FailureRecoveryPolicy"
->>>>>>> d6fe21f0
 )
 
 func init() {
@@ -345,8 +342,6 @@
 	SanitizePodSets: {
 		{Version: version.MustParse("0.13"), Default: true, PreRelease: featuregate.Beta},
 	},
-<<<<<<< HEAD
-=======
 	MultiKueueAllowInsecureKubeconfigs: {
 		{Version: version.MustParse("0.15"), Default: false, PreRelease: featuregate.Alpha},
 	},
@@ -363,7 +358,6 @@
 	FailureRecoveryPolicy: {
 		{Version: version.MustParse("0.15"), Default: false, PreRelease: featuregate.Alpha},
 	},
->>>>>>> d6fe21f0
 }
 
 func SetFeatureGateDuringTest(tb testing.TB, f featuregate.Feature, value bool) {
