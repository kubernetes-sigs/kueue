--- conflicted
+++ resolved
@@ -285,10 +285,6 @@
 		}
 	}
 	t.Spec.PodTemplateOverrides = userOverrides
-<<<<<<< HEAD
-
-=======
->>>>>>> d24291fa
 	for _, info := range podSetsInfo {
 		// The trainjob controller merges each podSpecOverride sequentially, so any existing user provided override will be processed first
 		t.Spec.PodTemplateOverrides = append(t.Spec.PodTemplateOverrides, kftrainer.PodTemplateOverride{
