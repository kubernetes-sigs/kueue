/*
Copyright 2022 The Kubernetes Authors.

Licensed under the Apache License, Version 2.0 (the "License");
you may not use this file except in compliance with the License.
You may obtain a copy of the License at

    http://www.apache.org/licenses/LICENSE-2.0

Unless required by applicable law or agreed to in writing, software
distributed under the License is distributed on an "AS IS" BASIS,
WITHOUT WARRANTIES OR CONDITIONS OF ANY KIND, either express or implied.
See the License for the specific language governing permissions and
limitations under the License.
*/

package core

import (
	"context"
	"fmt"
	"strings"
	"time"

	"github.com/go-logr/logr"
	corev1 "k8s.io/api/core/v1"
	nodev1 "k8s.io/api/node/v1"
	"k8s.io/apimachinery/pkg/api/equality"
	apimeta "k8s.io/apimachinery/pkg/api/meta"
	metav1 "k8s.io/apimachinery/pkg/apis/meta/v1"
	"k8s.io/apimachinery/pkg/types"
	"k8s.io/apimachinery/pkg/util/sets"
	"k8s.io/client-go/util/workqueue"
	"k8s.io/klog/v2"
	"k8s.io/utils/clock"
	ctrl "sigs.k8s.io/controller-runtime"
	"sigs.k8s.io/controller-runtime/pkg/client"
	"sigs.k8s.io/controller-runtime/pkg/event"
	"sigs.k8s.io/controller-runtime/pkg/handler"
	"sigs.k8s.io/controller-runtime/pkg/reconcile"

	kueue "sigs.k8s.io/kueue/apis/kueue/v1beta1"
	"sigs.k8s.io/kueue/pkg/cache"
	"sigs.k8s.io/kueue/pkg/constants"
	"sigs.k8s.io/kueue/pkg/controller/core/indexer"
	"sigs.k8s.io/kueue/pkg/podtemplate"
	"sigs.k8s.io/kueue/pkg/queue"
	"sigs.k8s.io/kueue/pkg/util/slices"
	"sigs.k8s.io/kueue/pkg/workload"
)

const (
	// statuses for logging purposes
	pending  = "pending"
	admitted = "admitted"
	finished = "finished"
)

var (
	realClock = clock.RealClock{}
)

type options struct {
	watchers         []WorkloadUpdateWatcher
	podsReadyTimeout *time.Duration
}

// Option configures the reconciler.
type Option func(*options)

// WithPodsReadyTimeout indicates if the controller should interrupt startup
// of a workload if it exceeds the timeout to reach the PodsReady=True condition.
func WithPodsReadyTimeout(value *time.Duration) Option {
	return func(o *options) {
		o.podsReadyTimeout = value
	}
}

// WithWorkloadUpdateWatchers allows to specify the workload update watchers
func WithWorkloadUpdateWatchers(value ...WorkloadUpdateWatcher) Option {
	return func(o *options) {
		o.watchers = value
	}
}

var defaultOptions = options{}

type WorkloadUpdateWatcher interface {
	NotifyWorkloadUpdate(oldWl, newWl *kueue.Workload)
}

// WorkloadReconciler reconciles a Workload object
type WorkloadReconciler struct {
	log              logr.Logger
	queues           *queue.Manager
	cache            *cache.Cache
	client           client.Client
	watchers         []WorkloadUpdateWatcher
	podsReadyTimeout *time.Duration
}

func NewWorkloadReconciler(client client.Client, queues *queue.Manager, cache *cache.Cache, opts ...Option) *WorkloadReconciler {
	options := defaultOptions
	for _, opt := range opts {
		opt(&options)
	}

	return &WorkloadReconciler{
		log:              ctrl.Log.WithName("workload-reconciler"),
		client:           client,
		queues:           queues,
		cache:            cache,
		watchers:         options.watchers,
		podsReadyTimeout: options.podsReadyTimeout,
	}
}

//+kubebuilder:rbac:groups="",resources=events,verbs=create;watch;update;patch
//+kubebuilder:rbac:groups="",resources=limitranges,verbs=get;list;watch
//+kubebuilder:rbac:groups=kueue.x-k8s.io,resources=workloads,verbs=get;list;watch;create;update;patch;delete
//+kubebuilder:rbac:groups=kueue.x-k8s.io,resources=workloads/status,verbs=get;update;patch
//+kubebuilder:rbac:groups=kueue.x-k8s.io,resources=workloads/finalizers,verbs=update
//+kubebuilder:rbac:groups=node.k8s.io,resources=runtimeclasses,verbs=get;list;watch

func (r *WorkloadReconciler) Reconcile(ctx context.Context, req ctrl.Request) (ctrl.Result, error) {
	var wl kueue.Workload
	if err := r.client.Get(ctx, req.NamespacedName, &wl); err != nil {
		// we'll ignore not-found errors, since there is nothing to do.
		return ctrl.Result{}, client.IgnoreNotFound(err)
	}
	log := ctrl.LoggerFrom(ctx).WithValues("workload", klog.KObj(&wl))
	ctx = ctrl.LoggerInto(ctx, log)
	log.V(2).Info("Reconciling Workload")

	if apimeta.IsStatusConditionTrue(wl.Status.Conditions, kueue.WorkloadFinished) {
		return ctrl.Result{}, nil
	}


	wlSpecCopy := wl.Spec.DeepCopy()

	if err := r.updatePodTemplateName(ctx, &wl); err != nil {
		log.V(2).Error(err, "updatePodTemplateName")
		return ctrl.Result{}, err
	}

	if !equality.Semantic.DeepEqual(wl.Spec.PodSets, wlSpecCopy.PodSets) {
		if err := r.client.Update(ctx, &wl); err != nil {
			log.V(2).Error(err, "client.Update", "wl", wl)
			return ctrl.Result{}, err
		}
	}

	if rejectedChecks := workload.GetRejectedChecks(&wl); len(rejectedChecks) > 0 {
		// Finish the workload
		log.V(3).Info("Workload has Rejected admission checks, Finish with failure")
		err := workload.UpdateStatus(ctx, r.client, &wl, kueue.WorkloadFinished,
			metav1.ConditionTrue,
			"AdmissionChecksRejected",
			fmt.Sprintf("Admission checks %v are rejected", rejectedChecks),
			constants.KueueName)
		return ctrl.Result{}, err
	}

	cqName, cqOk := r.queues.ClusterQueueForWorkload(&wl)
	if cqOk {
		if updated, err := r.reconcileSyncAdmissionChecks(ctx, &wl, cqName); updated || err != nil {
			return ctrl.Result{}, err
		}
	}

	if workload.SyncAdmittedCondition(&wl) {
		return ctrl.Result{}, workload.ApplyAdmissionStatus(ctx, r.client, &wl, true)
	}

	if workload.HasQuotaReservation(&wl) {
		if evictionTriggered, err := r.reconcileCheckBasedEviction(ctx, &wl); evictionTriggered || err != nil {
			return ctrl.Result{}, err
		}
		return r.reconcileNotReadyTimeout(ctx, req, &wl)
	}

	if !r.queues.QueueForWorkloadExists(&wl) {
		log.V(3).Info("Workload is inadmissible because of missing LocalQueue", "localQueue", klog.KRef(wl.Namespace, wl.Spec.QueueName))
		workload.UnsetQuotaReservationWithCondition(&wl, "Inadmissible", fmt.Sprintf("LocalQueue %s doesn't exist", wl.Spec.QueueName))
		err := workload.ApplyAdmissionStatus(ctx, r.client, &wl, true)
		return ctrl.Result{}, client.IgnoreNotFound(err)
	}

	if !cqOk {
		log.V(3).Info("Workload is inadmissible because of missing ClusterQueue", "clusterQueue", klog.KRef("", cqName))
		workload.UnsetQuotaReservationWithCondition(&wl, "Inadmissible", fmt.Sprintf("ClusterQueue %s doesn't exist", cqName))
		err := workload.ApplyAdmissionStatus(ctx, r.client, &wl, true)
		return ctrl.Result{}, client.IgnoreNotFound(err)
	}

	if !r.cache.ClusterQueueActive(cqName) {
		log.V(3).Info("Workload is inadmissible because ClusterQueue is inactive", "clusterQueue", klog.KRef("", cqName))
		workload.UnsetQuotaReservationWithCondition(&wl, "Inadmissible", fmt.Sprintf("ClusterQueue %s is inactive", cqName))
		err := workload.ApplyAdmissionStatus(ctx, r.client, &wl, true)
		return ctrl.Result{}, client.IgnoreNotFound(err)
	}

	return ctrl.Result{}, nil
}

func (r *WorkloadReconciler) updatePodTemplateName(ctx context.Context, wl *kueue.Workload) error {
	pts, err := podtemplate.ExtractByWorkloadLabel(ctx, r.client, wl)
	if err != nil {
		return err
	}

	// Clear pod template name before setting a new one
	for i := range wl.Spec.PodSets {
		wl.Spec.PodSets[i].PodTemplateName = nil
	}

	for name := range pts {
		for i, ps := range wl.Spec.PodSets {
			if strings.Contains(name, ps.Name) {
				wl.Spec.PodSets[i].PodTemplateName = &name
			}
		}
	}

	return nil
}

func (r *WorkloadReconciler) reconcileCheckBasedEviction(ctx context.Context, wl *kueue.Workload) (bool, error) {
	if apimeta.IsStatusConditionTrue(wl.Status.Conditions, kueue.WorkloadEvicted) || !workload.HasRetryOrRejectedChecks(wl) {
		return false, nil
	}
	log := ctrl.LoggerFrom(ctx)
	log.V(3).Info("Workload is evicted due to admission checks")
	workload.SetEvictedCondition(wl, kueue.WorkloadEvictedByAdmissionCheck, "At least one admission check is false")
	err := workload.ApplyAdmissionStatus(ctx, r.client, wl, true)
	return true, client.IgnoreNotFound(err)
}

func (r *WorkloadReconciler) reconcileSyncAdmissionChecks(ctx context.Context, wl *kueue.Workload, cqName string) (bool, error) {
	// because we need to react to API cluster queue events, the list of checks from a cache can lead to race conditions
	queue := kueue.ClusterQueue{}
	if err := r.client.Get(ctx, types.NamespacedName{Name: cqName}, &queue); err != nil {
		return false, err
	}

	queueAdmissionChecks := queue.Spec.AdmissionChecks
	newChecks, shouldUpdate := syncAdmissionCheckConditions(wl.Status.AdmissionChecks, queueAdmissionChecks)
	if shouldUpdate {
		log := ctrl.LoggerFrom(ctx)
		log.V(3).Info("The workload needs admission checks updates", "clusterQueue", klog.KRef("", cqName), "admissionChecks", queueAdmissionChecks)
		wl.Status.AdmissionChecks = newChecks
		err := r.client.Status().Update(ctx, wl)
		return true, client.IgnoreNotFound(err)
	}
	return false, nil
}

func syncAdmissionCheckConditions(conds []kueue.AdmissionCheckState, queueChecks []string) ([]kueue.AdmissionCheckState, bool) {
	if len(queueChecks) == 0 {
		return nil, len(conds) > 0
	}

	shouldUpdate := false
	currentChecks := slices.ToRefMap(conds, func(c *kueue.AdmissionCheckState) string { return c.Name })
	for _, t := range queueChecks {
		if _, found := currentChecks[t]; !found {
			workload.SetAdmissionCheckState(&conds, kueue.AdmissionCheckState{
				Name:  t,
				State: kueue.CheckStatePending,
			})
			shouldUpdate = true
		}
	}

	// if the workload conditions length is bigger, then some cleanup should be done
	if len(conds) > len(queueChecks) {
		newConds := make([]kueue.AdmissionCheckState, 0, len(queueChecks))
		queueChecksSet := sets.New(queueChecks...)
		shouldUpdate = true
		for i := range conds {
			c := &conds[i]
			if queueChecksSet.Has(c.Name) {
				newConds = append(newConds, *c)
			}
		}
		conds = newConds
	}
	return conds, shouldUpdate
}

func (r *WorkloadReconciler) reconcileNotReadyTimeout(ctx context.Context, req ctrl.Request, wl *kueue.Workload) (ctrl.Result, error) {
	log := ctrl.LoggerFrom(ctx)
	countingTowardsTimeout, recheckAfter := r.admittedNotReadyWorkload(wl, realClock)
	if !countingTowardsTimeout {
		return ctrl.Result{}, nil
	}
	if recheckAfter > 0 {
		log.V(4).Info("Workload not yet ready and did not exceed its timeout", "recheckAfter", recheckAfter)
		return ctrl.Result{RequeueAfter: recheckAfter}, nil
	} else {
		log.V(2).Info("Start the eviction of the workload due to exceeding the PodsReady timeout")
		workload.SetEvictedCondition(wl, kueue.WorkloadEvictedByPodsReadyTimeout, fmt.Sprintf("Exceeded the PodsReady timeout %s", req.NamespacedName.String()))
		err := workload.ApplyAdmissionStatus(ctx, r.client, wl, false)
		return ctrl.Result{}, client.IgnoreNotFound(err)
	}
}

func (r *WorkloadReconciler) Create(e event.CreateEvent) bool {
	wl, isWorkload := e.Object.(*kueue.Workload)
	if !isWorkload {
		// this event will be handled by the LimitRange/RuntimeClass handle
		return true
	}
	defer r.notifyWatchers(nil, wl)
	status := workloadStatus(wl)
	log := r.log.WithValues("workload", klog.KObj(wl), "queue", wl.Spec.QueueName, "status", status)
	log.V(2).Info("Workload create event")
	ctx := ctrl.LoggerInto(context.Background(), log)

	if status == finished {
		return true
	}

<<<<<<< HEAD
	pts, err := podtemplate.ExtractByWorkloadLabel(ctx, r.client, wl)
	if err != nil {
		log.Error(err, "Failed to extract pod template by workload name")
	}

	wlCopy := wl.DeepCopy()
	r.adjustResources(ctx, wlCopy, pts)
=======
	ctx := ctrl.LoggerInto(context.Background(), log)
	wlCopy := wl.DeepCopy()
	workload.AdjustResources(ctx, r.client, wlCopy)
>>>>>>> c3cfc182

	if !workload.HasQuotaReservation(wl) {
		if !r.queues.AddOrUpdateWorkload(wlCopy, pts) {
			log.V(2).Info("Queue for workload didn't exist; ignored for now")
		}
		return true
	}
	if !r.cache.AddOrUpdateWorkload(wlCopy, pts) {
		log.V(2).Info("ClusterQueue for workload didn't exist; ignored for now")
	}

	return true
}

func (r *WorkloadReconciler) Delete(e event.DeleteEvent) bool {
	wl, isWorkload := e.Object.(*kueue.Workload)
	if !isWorkload {
		// this event will be handled by the LimitRange/RuntimeClass handle
		return true
	}
	defer r.notifyWatchers(wl, nil)
	status := "unknown"
	if !e.DeleteStateUnknown {
		status = workloadStatus(wl)
	}
	log := r.log.WithValues("workload", klog.KObj(wl), "queue", wl.Spec.QueueName, "status", status)
	log.V(2).Info("Workload delete event")
	ctx := ctrl.LoggerInto(context.Background(), log)

	// When assigning a clusterQueue to a workload, we assume it in the cache. If
	// the state is unknown, the workload could have been assumed and we need
	// to clear it from the cache.
	if workload.HasQuotaReservation(wl) || e.DeleteStateUnknown {
		// trigger the move of associated inadmissibleWorkloads if required.
		r.queues.QueueAssociatedInadmissibleWorkloadsAfter(ctx, wl, func() {
			// Delete the workload from cache while holding the queues lock
			// to guarantee that requeueued workloads are taken into account before
			// the next scheduling cycle.
			if err := r.cache.DeleteWorkload(wl); err != nil {
				if !e.DeleteStateUnknown {
					log.Error(err, "Failed to delete workload from cache")
				}
			}
		})
	}

	// Even if the state is unknown, the last cached state tells us whether the
	// workload was in the queues and should be cleared from them.
	if workload.HasQuotaReservation(wl) {
		r.queues.DeleteWorkload(wl)
	}
	return true
}

func (r *WorkloadReconciler) Update(e event.UpdateEvent) bool {
	oldWl, isWorkload := e.ObjectOld.(*kueue.Workload)
	if !isWorkload {
		// this event will be handled by the LimitRange/RuntimeClass handle
		return true
	}
	wl := e.ObjectNew.(*kueue.Workload)
	defer r.notifyWatchers(oldWl, wl)

	status := workloadStatus(wl)
	log := r.log.WithValues("workload", klog.KObj(wl), "queue", wl.Spec.QueueName, "status", status)
	ctx := ctrl.LoggerInto(context.Background(), log)

	prevQueue := oldWl.Spec.QueueName
	if prevQueue != wl.Spec.QueueName {
		log = log.WithValues("prevQueue", prevQueue)
	}
	prevStatus := workloadStatus(oldWl)
	if prevStatus != status {
		log = log.WithValues("prevStatus", prevStatus)
	}
	if workload.HasQuotaReservation(wl) {
		log = log.WithValues("clusterQueue", wl.Status.Admission.ClusterQueue)
	}
	if workload.HasQuotaReservation(oldWl) && (!workload.HasQuotaReservation(wl) || wl.Status.Admission.ClusterQueue != oldWl.Status.Admission.ClusterQueue) {
		log = log.WithValues("prevClusterQueue", oldWl.Status.Admission.ClusterQueue)
	}
	log.V(2).Info("Workload update event")

	pts, err := podtemplate.ExtractByWorkloadLabel(ctx, r.client, wl)
	if err != nil {
		log.Error(err, "Failed to extract pod template by workload name")
	}

	wlCopy := wl.DeepCopy()
	// We do not handle old workload here as it will be deleted or replaced by new one anyway.
<<<<<<< HEAD
	r.adjustResources(ctx, wlCopy, pts)
=======
	workload.AdjustResources(ctrl.LoggerInto(ctx, log), r.client, wlCopy)
>>>>>>> c3cfc182

	switch {
	case status == finished:
		// The workload could have been in the queues if we missed an event.
		r.queues.DeleteWorkload(wl)

		// trigger the move of associated inadmissibleWorkloads, if there are any.
		r.queues.QueueAssociatedInadmissibleWorkloadsAfter(ctx, wl, func() {
			// Delete the workload from cache while holding the queues lock
			// to guarantee that requeueued workloads are taken into account before
			// the next scheduling cycle.
			if err := r.cache.DeleteWorkload(oldWl); err != nil && prevStatus == admitted {
				log.Error(err, "Failed to delete workload from cache")
			}
		})

	case prevStatus == pending && status == pending:
		if !r.queues.UpdateWorkload(oldWl, wlCopy, pts) {
			log.V(2).Info("Queue for updated workload didn't exist; ignoring for now")
		}

	case prevStatus == pending && status == admitted:
		r.queues.DeleteWorkload(oldWl)
		if !r.cache.AddOrUpdateWorkload(wlCopy, pts) {
			log.V(2).Info("ClusterQueue for workload didn't exist; ignored for now")
		}
	case prevStatus == admitted && status == pending:
		// trigger the move of associated inadmissibleWorkloads, if there are any.
		r.queues.QueueAssociatedInadmissibleWorkloadsAfter(ctx, wl, func() {
			// Delete the workload from cache while holding the queues lock
			// to guarantee that requeueued workloads are taken into account before
			// the next scheduling cycle.
			if err := r.cache.DeleteWorkload(wl); err != nil {
				log.Error(err, "Failed to delete workload from cache")
			}
		})
		if !r.queues.AddOrUpdateWorkload(wlCopy, pts) {
			log.V(2).Info("Queue for workload didn't exist; ignored for now")
		}

	default:
		// Workload update in the cache is handled here; however, some fields are immutable
		// and are not supposed to actually change anything.
		if err := r.cache.UpdateWorkload(oldWl, wlCopy, pts); err != nil {
			log.Error(err, "Updating workload in cache")
		}
	}

	return true
}

func (r *WorkloadReconciler) Generic(e event.GenericEvent) bool {
	r.log.V(3).Info("Ignore generic event", "obj", klog.KObj(e.Object), "kind", e.Object.GetObjectKind().GroupVersionKind())
	return false
}

func (r *WorkloadReconciler) notifyWatchers(oldWl, newWl *kueue.Workload) {
	for _, w := range r.watchers {
		w.NotifyWorkloadUpdate(oldWl, newWl)
	}
}

// SetupWithManager sets up the controller with the Manager.
func (r *WorkloadReconciler) SetupWithManager(mgr ctrl.Manager) error {
	ruh := &resourceUpdatesHandler{
		r: r,
	}
	return ctrl.NewControllerManagedBy(mgr).
		For(&kueue.Workload{}).
		Watches(&corev1.LimitRange{}, ruh).
		Watches(&nodev1.RuntimeClass{}, ruh).
		Watches(&kueue.ClusterQueue{}, &workloadCqHandler{client: r.client}).
		Watches(&corev1.PodTemplate{}, &podTemplateHandler{client: r.client}).
		WithEventFilter(r).
		Complete(r)
}

// admittedNotReadyWorkload returns as pair of values. The first boolean determines
// if the workload is currently counting towards the timeout for PodsReady, i.e.
// it has the Admitted condition True and the PodsReady condition not equal
// True (False or not set). The second value is the remaining time to exceed the
// specified timeout counted since max of the LastTransitionTime's for the
// Admitted and PodsReady conditions.
func (r *WorkloadReconciler) admittedNotReadyWorkload(wl *kueue.Workload, clock clock.Clock) (bool, time.Duration) {
	if r.podsReadyTimeout == nil {
		// the timeout is not configured for the workload controller
		return false, 0
	}
	if !workload.IsAdmitted(wl) {
		// the workload is not admitted so there is no need to time it out
		return false, 0
	}

	podsReadyCond := apimeta.FindStatusCondition(wl.Status.Conditions, kueue.WorkloadPodsReady)
	if podsReadyCond != nil && podsReadyCond.Status == metav1.ConditionTrue {
		return false, 0
	}
	admittedCond := apimeta.FindStatusCondition(wl.Status.Conditions, kueue.WorkloadAdmitted)
	elapsedTime := clock.Since(admittedCond.LastTransitionTime.Time)
	if podsReadyCond != nil && podsReadyCond.Status == metav1.ConditionFalse && podsReadyCond.LastTransitionTime.After(admittedCond.LastTransitionTime.Time) {
		elapsedTime = clock.Since(podsReadyCond.LastTransitionTime.Time)
	}
	waitFor := *r.podsReadyTimeout - elapsedTime
	if waitFor < 0 {
		waitFor = 0
	}
	return true, waitFor
}

func workloadStatus(w *kueue.Workload) string {
	if apimeta.IsStatusConditionTrue(w.Status.Conditions, kueue.WorkloadFinished) {
		return finished
	}
	if workload.HasQuotaReservation(w) {
		return admitted
	}
	return pending
}

<<<<<<< HEAD
// We do not verify Pod's RuntimeClass legality here as this will be performed in admission controller.
// As a result, the pod's Overhead is not always correct. E.g. if we set a non-existent runtime class name to
// `pod.Spec.RuntimeClassName` and we also set the `pod.Spec.Overhead`, in real world, the pod creation will be
// rejected due to the mismatch with RuntimeClass. However, in the future we assume that they are correct.
func (r *WorkloadReconciler) handlePodOverhead(ctx context.Context, pts map[string]*corev1.PodTemplateSpec) {
	log := ctrl.LoggerFrom(ctx)
	for _, pt := range pts {
		podSpec := &pt.Spec
		if podSpec.RuntimeClassName != nil && len(podSpec.Overhead) == 0 {
			var runtimeClass nodev1.RuntimeClass
			if err := r.client.Get(ctx, types.NamespacedName{Name: *podSpec.RuntimeClassName}, &runtimeClass); err != nil {
				log.Error(err, "Could not get RuntimeClass")
			}
			if runtimeClass.Overhead != nil {
				podSpec.Overhead = runtimeClass.Overhead.PodFixed
			}
		}
	}
}

func (r *WorkloadReconciler) handlePodLimitRange(ctx context.Context, wl *kueue.Workload, pts map[string]*corev1.PodTemplateSpec) {
	log := ctrl.LoggerFrom(ctx)
	// get the list of limit ranges
	var list corev1.LimitRangeList
	if err := r.client.List(ctx, &list, &client.ListOptions{Namespace: wl.Namespace}, client.MatchingFields{indexer.LimitRangeHasContainerType: "true"}); err != nil {
		log.Error(err, "Could not list LimitRanges")
		return
	}

	if len(list.Items) == 0 {
		return
	}
	summary := limitrange.Summarize(list.Items...)
	containerLimits, found := summary[corev1.LimitTypeContainer]
	if !found {
		return
	}

	for _, pt := range pts {
		pod := pt
		for ci := range pod.Spec.InitContainers {
			res := &pod.Spec.InitContainers[ci].Resources
			res.Limits = resource.MergeResourceListKeepFirst(res.Limits, containerLimits.Default)
			res.Requests = resource.MergeResourceListKeepFirst(res.Requests, containerLimits.DefaultRequest)
		}
		for ci := range pod.Spec.Containers {
			res := &pod.Spec.Containers[ci].Resources
			res.Limits = resource.MergeResourceListKeepFirst(res.Limits, containerLimits.Default)
			res.Requests = resource.MergeResourceListKeepFirst(res.Requests, containerLimits.DefaultRequest)
		}
	}
}

func (r *WorkloadReconciler) handleLimitsToRequests(pts map[string]*corev1.PodTemplateSpec) {
	for _, pt := range pts {
		pod := &pt.Spec
		for ci := range pod.InitContainers {
			res := &pod.InitContainers[ci].Resources
			res.Requests = resource.MergeResourceListKeepFirst(res.Requests, res.Limits)
		}
		for ci := range pod.Containers {
			res := &pod.Containers[ci].Resources
			res.Requests = resource.MergeResourceListKeepFirst(res.Requests, res.Limits)
		}
	}
}

func (r *WorkloadReconciler) adjustResources(ctx context.Context, wl *kueue.Workload, pts map[string]*corev1.PodTemplateSpec) {
	r.handlePodOverhead(ctx, pts)
	r.handlePodLimitRange(ctx, wl, pts)
	r.handleLimitsToRequests(pts)
}

=======
>>>>>>> c3cfc182
type resourceUpdatesHandler struct {
	r *WorkloadReconciler
}

func (h *resourceUpdatesHandler) Create(ctx context.Context, e event.CreateEvent, q workqueue.RateLimitingInterface) {
	log := ctrl.LoggerFrom(ctx).WithValues("kind", e.Object.GetObjectKind())
	ctx = ctrl.LoggerInto(ctx, log)
	log.V(5).Info("Create event")
	h.handle(ctx, e.Object, q)
}

func (h *resourceUpdatesHandler) Update(ctx context.Context, e event.UpdateEvent, q workqueue.RateLimitingInterface) {
	log := ctrl.LoggerFrom(ctx).WithValues("kind", e.ObjectNew.GetObjectKind())
	ctx = ctrl.LoggerInto(ctx, log)
	log.V(5).Info("Update event")
	h.handle(ctx, e.ObjectNew, q)
}

func (h *resourceUpdatesHandler) Delete(ctx context.Context, e event.DeleteEvent, q workqueue.RateLimitingInterface) {
	log := ctrl.LoggerFrom(ctx).WithValues("kind", e.Object.GetObjectKind())
	ctx = ctrl.LoggerInto(ctx, log)
	log.V(5).Info("Delete event")
	h.handle(ctx, e.Object, q)
}

func (h *resourceUpdatesHandler) Generic(_ context.Context, _ event.GenericEvent, _ workqueue.RateLimitingInterface) {
}

func (h *resourceUpdatesHandler) handle(ctx context.Context, obj client.Object, q workqueue.RateLimitingInterface) {
	switch v := obj.(type) {
	case *corev1.LimitRange:
		log := ctrl.LoggerFrom(ctx).WithValues("limitRange", klog.KObj(v))
		ctx = ctrl.LoggerInto(ctx, log)
		h.queueReconcileForPending(ctx, q, client.InNamespace(v.Namespace))
	case *nodev1.RuntimeClass:
		log := ctrl.LoggerFrom(ctx).WithValues("runtimeClass", klog.KObj(v))
		ctx = ctrl.LoggerInto(ctx, log)
		h.queueReconcileForRuntimeClass(ctx, q, client.MatchingFields{"spec.runtimeClass": v.Name})
	default:
		panic(v)
	}
}

func (h *resourceUpdatesHandler) queueReconcileForPending(ctx context.Context, _ workqueue.RateLimitingInterface, opts ...client.ListOption) {
	log := ctrl.LoggerFrom(ctx)
	lst := kueue.WorkloadList{}
	opts = append(opts, client.MatchingFields{indexer.WorkloadQuotaReservedKey: string(metav1.ConditionFalse)})
	if err := h.r.client.List(ctx, &lst, opts...); err != nil {
		log.Error(err, "Could not list pending workloads")
	}
	log.V(2).Info("Updating pending workload requests", "count", len(lst.Items))
	for _, w := range lst.Items {
		wlCopy := w.DeepCopy()
		log := log.WithValues("workload", klog.KObj(wlCopy))
		log.V(5).Info("Queue reconcile for")
<<<<<<< HEAD
		pts, err := podtemplate.ExtractByWorkloadLabel(ctx, h.r.client, &w)
		if err != nil {
			log.Error(err, "Failed to extract pod template by workload name")
		}
		h.r.adjustResources(ctx, wlCopy, pts)
		log.V(2).Info("queueReconcileForPending", "value", pts)
		if !h.r.queues.AddOrUpdateWorkload(wlCopy, pts) {
			log.V(2).Info("Queue for workload didn't exist")
		}
	}
}

func (h *resourceUpdatesHandler) queueReconcileForRuntimeClass(ctx context.Context, _ workqueue.RateLimitingInterface, opts ...client.ListOption) {
	log := ctrl.LoggerFrom(ctx)
	pts, err := podtemplate.Extract(ctx, h.r.client, opts...)
	if err != nil {
		log.Error(err, "Failed to extract pod template by workload name")
	}
	workloadList := make(map[string]kueue.Workload)
	for name := range pts {
		lst := kueue.WorkloadList{}
		if err := h.r.client.List(ctx, &lst, client.MatchingFields{indexer.WorkloadPodTemplateNameKey: name}, client.MatchingFields{indexer.WorkloadQuotaReservedKey: string(metav1.ConditionFalse)}); err != nil {
			log.Error(err, "Could not list pending workloads")
		}
		for _, w := range lst.Items {
			workloadList[w.Name] = w
		}
	}
	log.V(2).Info("Updating pending workload requests", "count", len(workloadList))
	for _, w := range workloadList {
		wlCopy := w.DeepCopy()
		h.r.adjustResources(ctx, wlCopy, pts)
		if !h.r.queues.AddOrUpdateWorkload(wlCopy, pts) {
=======
		workload.AdjustResources(ctrl.LoggerInto(ctx, log), h.r.client, wlCopy)
		if !h.r.queues.AddOrUpdateWorkload(wlCopy) {
>>>>>>> c3cfc182
			log.V(2).Info("Queue for workload didn't exist")
		}
	}
}

// podTemplateHandler signals the controller to reconcile the Workload associated
// to the podtemplate in the event.
// Since the events come from a channel Source, only the Generic handler will
// receive events.
type podTemplateHandler struct {
	client client.Client
}

func (h *podTemplateHandler) Create(ctx context.Context, e event.CreateEvent, q workqueue.RateLimitingInterface) {
	log := ctrl.LoggerFrom(ctx).WithValues("kind", e.Object.GetObjectKind())
	ctx = ctrl.LoggerInto(ctx, log)
	log.V(5).Info("Create event")
	h.handle(ctx, e.Object, q)
}

func (h *podTemplateHandler) Update(ctx context.Context, e event.UpdateEvent, q workqueue.RateLimitingInterface) {
	log := ctrl.LoggerFrom(ctx).WithValues("kind", e.ObjectNew.GetObjectKind())
	ctx = ctrl.LoggerInto(ctx, log)
	log.V(5).Info("Update event")
	h.handle(ctx, e.ObjectNew, q)
}

func (h *podTemplateHandler) Delete(ctx context.Context, e event.DeleteEvent, q workqueue.RateLimitingInterface) {
	log := ctrl.LoggerFrom(ctx).WithValues("kind", e.Object.GetObjectKind())
	ctx = ctrl.LoggerInto(ctx, log)
	log.V(5).Info("Delete event")
	h.handle(ctx, e.Object, q)
}

func (h *podTemplateHandler) Generic(context.Context, event.GenericEvent, workqueue.RateLimitingInterface) {
}

func (h *podTemplateHandler) handle(ctx context.Context, obj client.Object, q workqueue.RateLimitingInterface) {
	pt := obj.(*corev1.PodTemplate)
	if pt.Name == "" {
		return
	}
	req := reconcile.Request{
		NamespacedName: types.NamespacedName{
			Name:      pt.Name,
			Namespace: pt.Namespace,
		},
	}
	q.AddAfter(req, constants.UpdatesBatchPeriod)
}

type workloadCqHandler struct {
	client client.Client
}

var _ handler.EventHandler = (*workloadCqHandler)(nil)

// Create is called in response to an create event.
func (w *workloadCqHandler) Create(ctx context.Context, ev event.CreateEvent, wq workqueue.RateLimitingInterface) {
	if cq, isQueue := ev.Object.(*kueue.ClusterQueue); isQueue {
		w.queueReconcileForWorkloads(ctx, cq.Name, wq)
	}
}

// Update is called in response to an update event.
func (w *workloadCqHandler) Update(ctx context.Context, ev event.UpdateEvent, wq workqueue.RateLimitingInterface) {
	log := ctrl.LoggerFrom(ctx).WithValues("clusterQueue", klog.KObj(ev.ObjectNew))
	ctx = ctrl.LoggerInto(ctx, log)
	log.V(5).Info("Workload cluster queue update event")
	oldCq, oldIsQueue := ev.ObjectOld.(*kueue.ClusterQueue)
	newCq, newIsQueue := ev.ObjectNew.(*kueue.ClusterQueue)
	if oldIsQueue && newIsQueue && !slices.CmpNoOrder(oldCq.Spec.AdmissionChecks, newCq.Spec.AdmissionChecks) {
		w.queueReconcileForWorkloads(ctx, newCq.Name, wq)
	}
}

// Delete is called in response to a delete event.
func (w *workloadCqHandler) Delete(ctx context.Context, ev event.DeleteEvent, wq workqueue.RateLimitingInterface) {
	if cq, isQueue := ev.Object.(*kueue.ClusterQueue); isQueue {
		w.queueReconcileForWorkloads(ctx, cq.Name, wq)
	}
}

// Generic is called in response to an event of an unknown type or a synthetic event triggered as a cron or
// external trigger request.
func (w *workloadCqHandler) Generic(_ context.Context, _ event.GenericEvent, _ workqueue.RateLimitingInterface) {
	// nothing to do here
}

func (w *workloadCqHandler) queueReconcileForWorkloads(ctx context.Context, cqName string, wq workqueue.RateLimitingInterface) {
	log := ctrl.LoggerFrom(ctx)
	lst := kueue.LocalQueueList{}
	err := w.client.List(ctx, &lst, client.MatchingFields{indexer.QueueClusterQueueKey: cqName})
	if err != nil {
		log.Error(err, "Could not list cluster queues local queues")
	}
	for _, lq := range lst.Items {
		log := log.WithValues("localQueue", klog.KObj(&lq))
		ctx = ctrl.LoggerInto(ctx, log)
		w.queueReconcileForWorkloadsOfLocalQueue(ctx, lq.Namespace, lq.Name, wq)
	}
}

func (w *workloadCqHandler) queueReconcileForWorkloadsOfLocalQueue(ctx context.Context, namespace string, name string, wq workqueue.RateLimitingInterface) {
	log := ctrl.LoggerFrom(ctx)
	lst := kueue.WorkloadList{}
	err := w.client.List(ctx, &lst, &client.ListOptions{Namespace: namespace}, client.MatchingFields{indexer.WorkloadQueueKey: name})
	if err != nil {
		log.Error(err, "Could not list cluster queues workloads")
	}
	for _, wl := range lst.Items {
		log := log.WithValues("workload", klog.KObj(&wl))
		req := reconcile.Request{
			NamespacedName: types.NamespacedName{
				Name:      wl.Name,
				Namespace: wl.Namespace,
			},
		}
		wq.Add(req)
		log.V(5).Info("Queued reconcile for workload")
	}
}<|MERGE_RESOLUTION|>--- conflicted
+++ resolved
@@ -322,19 +322,12 @@
 		return true
 	}
 
-<<<<<<< HEAD
 	pts, err := podtemplate.ExtractByWorkloadLabel(ctx, r.client, wl)
 	if err != nil {
 		log.Error(err, "Failed to extract pod template by workload name")
 	}
 
-	wlCopy := wl.DeepCopy()
-	r.adjustResources(ctx, wlCopy, pts)
-=======
-	ctx := ctrl.LoggerInto(context.Background(), log)
-	wlCopy := wl.DeepCopy()
-	workload.AdjustResources(ctx, r.client, wlCopy)
->>>>>>> c3cfc182
+	workload.AdjustResources(ctx, r.client, wlCopy, pts)
 
 	if !workload.HasQuotaReservation(wl) {
 		if !r.queues.AddOrUpdateWorkload(wlCopy, pts) {
@@ -425,11 +418,7 @@
 
 	wlCopy := wl.DeepCopy()
 	// We do not handle old workload here as it will be deleted or replaced by new one anyway.
-<<<<<<< HEAD
-	r.adjustResources(ctx, wlCopy, pts)
-=======
-	workload.AdjustResources(ctrl.LoggerInto(ctx, log), r.client, wlCopy)
->>>>>>> c3cfc182
+  workload.AdjustResources(ctrl.LoggerInto(ctx, log), r.client, wlCopy, pts)
 
 	switch {
 	case status == finished:
@@ -549,82 +538,6 @@
 	return pending
 }
 
-<<<<<<< HEAD
-// We do not verify Pod's RuntimeClass legality here as this will be performed in admission controller.
-// As a result, the pod's Overhead is not always correct. E.g. if we set a non-existent runtime class name to
-// `pod.Spec.RuntimeClassName` and we also set the `pod.Spec.Overhead`, in real world, the pod creation will be
-// rejected due to the mismatch with RuntimeClass. However, in the future we assume that they are correct.
-func (r *WorkloadReconciler) handlePodOverhead(ctx context.Context, pts map[string]*corev1.PodTemplateSpec) {
-	log := ctrl.LoggerFrom(ctx)
-	for _, pt := range pts {
-		podSpec := &pt.Spec
-		if podSpec.RuntimeClassName != nil && len(podSpec.Overhead) == 0 {
-			var runtimeClass nodev1.RuntimeClass
-			if err := r.client.Get(ctx, types.NamespacedName{Name: *podSpec.RuntimeClassName}, &runtimeClass); err != nil {
-				log.Error(err, "Could not get RuntimeClass")
-			}
-			if runtimeClass.Overhead != nil {
-				podSpec.Overhead = runtimeClass.Overhead.PodFixed
-			}
-		}
-	}
-}
-
-func (r *WorkloadReconciler) handlePodLimitRange(ctx context.Context, wl *kueue.Workload, pts map[string]*corev1.PodTemplateSpec) {
-	log := ctrl.LoggerFrom(ctx)
-	// get the list of limit ranges
-	var list corev1.LimitRangeList
-	if err := r.client.List(ctx, &list, &client.ListOptions{Namespace: wl.Namespace}, client.MatchingFields{indexer.LimitRangeHasContainerType: "true"}); err != nil {
-		log.Error(err, "Could not list LimitRanges")
-		return
-	}
-
-	if len(list.Items) == 0 {
-		return
-	}
-	summary := limitrange.Summarize(list.Items...)
-	containerLimits, found := summary[corev1.LimitTypeContainer]
-	if !found {
-		return
-	}
-
-	for _, pt := range pts {
-		pod := pt
-		for ci := range pod.Spec.InitContainers {
-			res := &pod.Spec.InitContainers[ci].Resources
-			res.Limits = resource.MergeResourceListKeepFirst(res.Limits, containerLimits.Default)
-			res.Requests = resource.MergeResourceListKeepFirst(res.Requests, containerLimits.DefaultRequest)
-		}
-		for ci := range pod.Spec.Containers {
-			res := &pod.Spec.Containers[ci].Resources
-			res.Limits = resource.MergeResourceListKeepFirst(res.Limits, containerLimits.Default)
-			res.Requests = resource.MergeResourceListKeepFirst(res.Requests, containerLimits.DefaultRequest)
-		}
-	}
-}
-
-func (r *WorkloadReconciler) handleLimitsToRequests(pts map[string]*corev1.PodTemplateSpec) {
-	for _, pt := range pts {
-		pod := &pt.Spec
-		for ci := range pod.InitContainers {
-			res := &pod.InitContainers[ci].Resources
-			res.Requests = resource.MergeResourceListKeepFirst(res.Requests, res.Limits)
-		}
-		for ci := range pod.Containers {
-			res := &pod.Containers[ci].Resources
-			res.Requests = resource.MergeResourceListKeepFirst(res.Requests, res.Limits)
-		}
-	}
-}
-
-func (r *WorkloadReconciler) adjustResources(ctx context.Context, wl *kueue.Workload, pts map[string]*corev1.PodTemplateSpec) {
-	r.handlePodOverhead(ctx, pts)
-	r.handlePodLimitRange(ctx, wl, pts)
-	r.handleLimitsToRequests(pts)
-}
-
-=======
->>>>>>> c3cfc182
 type resourceUpdatesHandler struct {
 	r *WorkloadReconciler
 }
@@ -680,12 +593,11 @@
 		wlCopy := w.DeepCopy()
 		log := log.WithValues("workload", klog.KObj(wlCopy))
 		log.V(5).Info("Queue reconcile for")
-<<<<<<< HEAD
 		pts, err := podtemplate.ExtractByWorkloadLabel(ctx, h.r.client, &w)
 		if err != nil {
 			log.Error(err, "Failed to extract pod template by workload name")
 		}
-		h.r.adjustResources(ctx, wlCopy, pts)
+		workload.AdjustResources(ctrl.LoggerInto(ctx, log), h.r.client, wlCopy, pts)
 		log.V(2).Info("queueReconcileForPending", "value", pts)
 		if !h.r.queues.AddOrUpdateWorkload(wlCopy, pts) {
 			log.V(2).Info("Queue for workload didn't exist")
@@ -712,12 +624,8 @@
 	log.V(2).Info("Updating pending workload requests", "count", len(workloadList))
 	for _, w := range workloadList {
 		wlCopy := w.DeepCopy()
-		h.r.adjustResources(ctx, wlCopy, pts)
+		workload.AdjustResources(ctrl.LoggerInto(ctx, log), h.r.client, wlCopy, pts)
 		if !h.r.queues.AddOrUpdateWorkload(wlCopy, pts) {
-=======
-		workload.AdjustResources(ctrl.LoggerInto(ctx, log), h.r.client, wlCopy)
-		if !h.r.queues.AddOrUpdateWorkload(wlCopy) {
->>>>>>> c3cfc182
 			log.V(2).Info("Queue for workload didn't exist")
 		}
 	}
