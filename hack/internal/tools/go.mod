module sigs.k8s.io/kueue/internal/tools

go 1.25.0

tool (
	github.com/gohugoio/hugo
	github.com/golangci/golangci-lint/v2/cmd/golangci-lint
	github.com/kubernetes-sigs/reference-docs/genref
	github.com/mikefarah/yq/v4
	github.com/norwoodj/helm-docs/cmd/helm-docs
	github.com/onsi/ginkgo/v2/ginkgo
	go.uber.org/mock/mockgen
	gotest.tools/gotestsum
	helm.sh/helm/v3/cmd/helm
	k8s.io/code-generator
	sigs.k8s.io/controller-runtime/tools/setup-envtest
	sigs.k8s.io/controller-tools/cmd/controller-gen
	sigs.k8s.io/kind
	sigs.k8s.io/kustomize/kustomize/v5
	sigs.k8s.io/mdtoc
)

require (
	github.com/gohugoio/hugo v0.151.2
<<<<<<< HEAD
	github.com/golangci/golangci-lint/v2 v2.6.1
=======
	github.com/golangci/golangci-lint/v2 v2.6.2
>>>>>>> d6fe21f0
	github.com/google/go-cmp v0.7.0
	github.com/kubernetes-sigs/reference-docs/genref v0.28.0
	github.com/mikefarah/yq/v4 v4.49.2
	github.com/norwoodj/helm-docs v1.14.2
	github.com/onsi/ginkgo/v2 v2.27.2
	go.uber.org/mock v0.6.0
	go.uber.org/zap v1.27.1
	gopkg.in/op/go-logging.v1 v1.0.0-20160211212156-b2cb9fa56473
	gopkg.in/yaml.v3 v3.0.1
	gotest.tools/gotestsum v1.13.0
	helm.sh/helm/v4 v4.0.1
	k8s.io/code-generator v0.34.2
	sigs.k8s.io/controller-runtime/tools/setup-envtest v0.0.0-20250407161039-6ad5c1dd4418
	sigs.k8s.io/controller-tools v0.19.0
	sigs.k8s.io/kind v0.30.0
	sigs.k8s.io/kustomize/kustomize/v5 v5.8.0
	sigs.k8s.io/mdtoc v1.4.0
	sigs.k8s.io/yaml v1.6.0
)

require (
	4d63.com/gocheckcompilerdirectives v1.3.0 // indirect
	4d63.com/gochecknoglobals v0.2.2 // indirect
	al.essio.dev/pkg/shellescape v1.5.1 // indirect
	cel.dev/expr v0.25.1 // indirect
	cloud.google.com/go v0.123.0 // indirect
	cloud.google.com/go/auth v0.17.0 // indirect
	cloud.google.com/go/auth/oauth2adapt v0.2.8 // indirect
	cloud.google.com/go/compute/metadata v0.9.0 // indirect
	cloud.google.com/go/iam v1.5.3 // indirect
	cloud.google.com/go/monitoring v1.24.3 // indirect
	cloud.google.com/go/storage v1.57.2 // indirect
	codeberg.org/chavacava/garif v0.2.0 // indirect
	dario.cat/mergo v1.0.1 // indirect
	dev.gaijin.team/go/exhaustruct/v4 v4.0.0 // indirect
	dev.gaijin.team/go/golib v0.6.0 // indirect
	github.com/4meepo/tagalign v1.4.3 // indirect
	github.com/Abirdcfly/dupword v0.1.7 // indirect
	github.com/AdminBenni/iota-mixing v1.0.0 // indirect
	github.com/AlwxSin/noinlineerr v1.0.5 // indirect
	github.com/Antonboom/errname v1.1.1 // indirect
	github.com/Antonboom/nilnil v1.1.1 // indirect
	github.com/Antonboom/testifylint v1.6.4 // indirect
	github.com/Azure/azure-sdk-for-go/sdk/azcore v1.20.0 // indirect
	github.com/Azure/azure-sdk-for-go/sdk/azidentity v1.13.1 // indirect
	github.com/Azure/azure-sdk-for-go/sdk/internal v1.11.2 // indirect
	github.com/Azure/azure-sdk-for-go/sdk/storage/azblob v1.6.3 // indirect
	github.com/Azure/go-ansiterm v0.0.0-20250102033503-faa5f7b0171c // indirect
	github.com/Azure/go-autorest v14.2.0+incompatible // indirect
	github.com/Azure/go-autorest/autorest/to v0.4.1 // indirect
	github.com/AzureAD/microsoft-authentication-library-for-go v1.6.0 // indirect
	github.com/BurntSushi/locker v0.0.0-20171006230638-a6e239ea1c69 // indirect
	github.com/BurntSushi/toml v1.5.0 // indirect
	github.com/Djarvur/go-err113 v0.1.1 // indirect
	github.com/GoogleCloudPlatform/opentelemetry-operations-go/detectors/gcp v1.30.0 // indirect
	github.com/GoogleCloudPlatform/opentelemetry-operations-go/exporter/metric v0.54.0 // indirect
	github.com/GoogleCloudPlatform/opentelemetry-operations-go/internal/resourcemapping v0.54.0 // indirect
	github.com/JohannesKaufmann/dom v0.2.0 // indirect
	github.com/JohannesKaufmann/html-to-markdown/v2 v2.4.0 // indirect
	github.com/MakeNowJust/heredoc v1.0.0 // indirect
	github.com/Masterminds/goutils v1.1.1 // indirect
	github.com/Masterminds/semver/v3 v3.4.0 // indirect
	github.com/Masterminds/sprig/v3 v3.3.0 // indirect
	github.com/Masterminds/squirrel v1.5.4 // indirect
	github.com/Masterminds/vcs v1.13.3 // indirect
	github.com/MirrexOne/unqueryvet v1.2.1 // indirect
	github.com/OpenPeeDeeP/depguard/v2 v2.2.1 // indirect
	github.com/ProtonMail/go-crypto v1.3.0 // indirect
	github.com/a8m/envsubst v1.4.3 // indirect
	github.com/alecthomas/chroma v0.7.2-0.20200305040604-4f3623dce67a // indirect
	github.com/alecthomas/chroma/v2 v2.20.0 // indirect
	github.com/alecthomas/go-check-sumtype v0.3.1 // indirect
	github.com/alecthomas/participle/v2 v2.1.4 // indirect
	github.com/alexkohler/nakedret/v2 v2.0.6 // indirect
	github.com/alexkohler/prealloc v1.0.0 // indirect
	github.com/alfatraining/structtag v1.0.0 // indirect
	github.com/alingse/asasalint v0.0.11 // indirect
	github.com/alingse/nilnesserr v0.2.0 // indirect
	github.com/armon/go-radix v1.0.1-0.20221118154546-54df44f2176c // indirect
	github.com/asaskevich/govalidator v0.0.0-20230301143203-a9d515a09cc2 // indirect
	github.com/ashanbrown/forbidigo/v2 v2.3.0 // indirect
	github.com/ashanbrown/makezero/v2 v2.1.0 // indirect
	github.com/aws/aws-sdk-go v1.55.8 // indirect
	github.com/aws/aws-sdk-go-v2 v1.40.0 // indirect
	github.com/aws/aws-sdk-go-v2/aws/protocol/eventstream v1.7.3 // indirect
	github.com/aws/aws-sdk-go-v2/config v1.32.0 // indirect
	github.com/aws/aws-sdk-go-v2/credentials v1.19.0 // indirect
	github.com/aws/aws-sdk-go-v2/feature/ec2/imds v1.18.14 // indirect
	github.com/aws/aws-sdk-go-v2/feature/s3/manager v1.20.9 // indirect
	github.com/aws/aws-sdk-go-v2/internal/configsources v1.4.14 // indirect
	github.com/aws/aws-sdk-go-v2/internal/endpoints/v2 v2.7.14 // indirect
	github.com/aws/aws-sdk-go-v2/internal/ini v1.8.4 // indirect
	github.com/aws/aws-sdk-go-v2/internal/v4a v1.4.14 // indirect
	github.com/aws/aws-sdk-go-v2/service/cloudfront v1.56.3 // indirect
	github.com/aws/aws-sdk-go-v2/service/internal/accept-encoding v1.13.3 // indirect
	github.com/aws/aws-sdk-go-v2/service/internal/checksum v1.9.5 // indirect
	github.com/aws/aws-sdk-go-v2/service/internal/presigned-url v1.13.14 // indirect
	github.com/aws/aws-sdk-go-v2/service/internal/s3shared v1.19.14 // indirect
	github.com/aws/aws-sdk-go-v2/service/s3 v1.91.1 // indirect
	github.com/aws/aws-sdk-go-v2/service/signin v1.0.1 // indirect
	github.com/aws/aws-sdk-go-v2/service/sso v1.30.4 // indirect
	github.com/aws/aws-sdk-go-v2/service/ssooidc v1.35.8 // indirect
	github.com/aws/aws-sdk-go-v2/service/sts v1.41.1 // indirect
	github.com/aws/smithy-go v1.23.2 // indirect
	github.com/aymanbagabas/go-osc52/v2 v2.0.1 // indirect
	github.com/aymerick/douceur v0.2.0 // indirect
	github.com/beorn7/perks v1.0.1 // indirect
	github.com/bep/clocks v0.5.0 // indirect
	github.com/bep/debounce v1.2.1 // indirect
	github.com/bep/gitmap v1.9.0 // indirect
	github.com/bep/goat v0.5.0 // indirect
	github.com/bep/godartsass/v2 v2.5.0 // indirect
	github.com/bep/golibsass v1.2.0 // indirect
	github.com/bep/goportabletext v0.1.0 // indirect
	github.com/bep/gowebp v0.4.0 // indirect
	github.com/bep/helpers v0.6.0 // indirect
	github.com/bep/imagemeta v0.12.0 // indirect
	github.com/bep/lazycache v0.8.0 // indirect
	github.com/bep/logg v0.4.0 // indirect
	github.com/bep/mclib v1.20400.20402 // indirect
	github.com/bep/overlayfs v0.10.0 // indirect
	github.com/bep/simplecobra v0.6.1 // indirect
	github.com/bep/tmc v0.5.1 // indirect
	github.com/bitfield/gotestdox v0.2.2 // indirect
	github.com/bkielbasa/cyclop v1.2.3 // indirect
	github.com/blang/semver/v4 v4.0.0 // indirect
	github.com/blizzy78/varnamelen v0.8.0 // indirect
	github.com/bombsimon/wsl/v4 v4.7.0 // indirect
	github.com/bombsimon/wsl/v5 v5.3.0 // indirect
	github.com/breml/bidichk v0.3.3 // indirect
	github.com/breml/errchkjson v0.4.1 // indirect
	github.com/butuzov/ireturn v0.4.0 // indirect
	github.com/butuzov/mirror v1.3.0 // indirect
	github.com/catenacyber/perfsprint v0.10.0 // indirect
	github.com/ccojocar/zxcvbn-go v1.0.4 // indirect
	github.com/cespare/xxhash/v2 v2.3.0 // indirect
	github.com/chai2010/gettext-go v1.0.2 // indirect
	github.com/charithe/durationcheck v0.0.11 // indirect
	github.com/charmbracelet/colorprofile v0.3.1 // indirect
	github.com/charmbracelet/lipgloss v1.1.0 // indirect
	github.com/charmbracelet/x/ansi v0.9.3 // indirect
	github.com/charmbracelet/x/cellbuf v0.0.13 // indirect
	github.com/charmbracelet/x/term v0.2.1 // indirect
	github.com/ckaznocha/intrange v0.3.1 // indirect
	github.com/clbanning/mxj/v2 v2.7.0 // indirect
	github.com/clipperhouse/displaywidth v0.6.0 // indirect
	github.com/clipperhouse/stringish v0.1.1 // indirect
	github.com/clipperhouse/uax29/v2 v2.3.0 // indirect
	github.com/cloudflare/circl v1.6.1 // indirect
	github.com/cncf/xds/go v0.0.0-20251110193048-8bfbf64dc13e // indirect
	github.com/common-nighthawk/go-figure v0.0.0-20210622060536-734e95fb86be // indirect
	github.com/containerd/containerd v1.7.29 // indirect
	github.com/containerd/errdefs v0.3.0 // indirect
	github.com/containerd/log v0.1.0 // indirect
	github.com/containerd/platforms v0.2.1 // indirect
	github.com/cpuguy83/go-md2man/v2 v2.0.7 // indirect
	github.com/curioswitch/go-reassign v0.3.0 // indirect
	github.com/cyphar/filepath-securejoin v0.5.0 // indirect
	github.com/daixiang0/gci v0.13.7 // indirect
	github.com/danwakefield/fnmatch v0.0.0-20160403171240-cbb64ac3d964 // indirect
	github.com/dave/dst v0.27.3 // indirect
	github.com/davecgh/go-spew v1.1.2-0.20180830191138-d8f796af33cc // indirect
	github.com/denis-tingaikin/go-header v0.5.0 // indirect
	github.com/dimchansky/utfbom v1.1.1 // indirect
	github.com/disintegration/gift v1.2.1 // indirect
	github.com/dlclark/regexp2 v1.11.5 // indirect
	github.com/dnephin/pflag v1.0.7 // indirect
	github.com/dustin/go-humanize v1.0.1 // indirect
	github.com/dylibso/observe-sdk/go v0.0.0-20240819160327-2d926c5d788a // indirect
	github.com/elliotchance/orderedmap v1.8.0 // indirect
	github.com/emicklei/go-restful/v3 v3.12.2 // indirect
	github.com/envoyproxy/go-control-plane/envoy v1.36.0 // indirect
	github.com/envoyproxy/protoc-gen-validate v1.2.1 // indirect
	github.com/ettle/strcase v0.2.0 // indirect
	github.com/evanphx/json-patch v5.9.11+incompatible // indirect
	github.com/evanphx/json-patch/v5 v5.9.11 // indirect
	github.com/evanw/esbuild v0.27.0 // indirect
	github.com/exponent-io/jsonpath v0.0.0-20210407135951-1de76d718b3f // indirect
	github.com/extism/go-sdk v1.7.1 // indirect
	github.com/fatih/color v1.18.0 // indirect
	github.com/fatih/structtag v1.2.0 // indirect
	github.com/felixge/httpsnoop v1.0.4 // indirect
	github.com/firefart/nonamedreturns v1.0.6 // indirect
	github.com/fluxcd/cli-utils v0.36.0-flux.14 // indirect
	github.com/frankban/quicktest v1.14.6 // indirect
	github.com/fsnotify/fsnotify v1.9.0 // indirect
	github.com/fxamacker/cbor/v2 v2.9.0 // indirect
	github.com/fzipp/gocyclo v0.6.0 // indirect
	github.com/getkin/kin-openapi v0.133.0 // indirect
	github.com/ghodss/yaml v1.0.0 // indirect
	github.com/ghostiam/protogetter v0.3.17 // indirect
	github.com/go-critic/go-critic v0.14.2 // indirect
	github.com/go-errors/errors v1.5.1 // indirect
	github.com/go-gorp/gorp/v3 v3.1.0 // indirect
	github.com/go-ini/ini v1.67.0 // indirect
	github.com/go-jose/go-jose/v4 v4.1.3 // indirect
	github.com/go-logr/logr v1.4.3 // indirect
	github.com/go-logr/stdr v1.2.2 // indirect
	github.com/go-logr/zapr v1.3.0 // indirect
	github.com/go-openapi/jsonpointer v0.22.3 // indirect
	github.com/go-openapi/jsonreference v0.21.0 // indirect
	github.com/go-openapi/swag v0.25.3 // indirect
<<<<<<< HEAD
	github.com/go-openapi/swag/jsonname v0.25.3 // indirect
=======
	github.com/go-openapi/swag/cmdutils v0.25.3 // indirect
	github.com/go-openapi/swag/conv v0.25.3 // indirect
	github.com/go-openapi/swag/fileutils v0.25.3 // indirect
	github.com/go-openapi/swag/jsonname v0.25.3 // indirect
	github.com/go-openapi/swag/jsonutils v0.25.3 // indirect
	github.com/go-openapi/swag/loading v0.25.3 // indirect
	github.com/go-openapi/swag/mangling v0.25.3 // indirect
	github.com/go-openapi/swag/netutils v0.25.3 // indirect
	github.com/go-openapi/swag/stringutils v0.25.3 // indirect
	github.com/go-openapi/swag/typeutils v0.25.3 // indirect
	github.com/go-openapi/swag/yamlutils v0.25.3 // indirect
>>>>>>> d6fe21f0
	github.com/go-task/slim-sprig/v3 v3.0.0 // indirect
	github.com/go-toolsmith/astcast v1.1.0 // indirect
	github.com/go-toolsmith/astcopy v1.1.0 // indirect
	github.com/go-toolsmith/astequal v1.2.0 // indirect
	github.com/go-toolsmith/astfmt v1.1.0 // indirect
	github.com/go-toolsmith/astp v1.1.0 // indirect
	github.com/go-toolsmith/strparse v1.1.0 // indirect
	github.com/go-toolsmith/typep v1.1.0 // indirect
	github.com/go-viper/mapstructure/v2 v2.4.0 // indirect
	github.com/go-xmlfmt/xmlfmt v1.1.3 // indirect
	github.com/gobuffalo/flect v1.0.3 // indirect
	github.com/gobwas/glob v0.2.3 // indirect
	github.com/goccy/go-json v0.10.5 // indirect
	github.com/goccy/go-yaml v1.18.0 // indirect
	github.com/godoc-lint/godoc-lint v0.10.1 // indirect
	github.com/gofrs/flock v0.13.0 // indirect
	github.com/gogo/protobuf v1.3.2 // indirect
	github.com/gohugoio/go-i18n/v2 v2.1.3-0.20230805085216-e63c13218d0e // indirect
	github.com/gohugoio/hashstructure v0.6.0 // indirect
	github.com/gohugoio/httpcache v0.8.0 // indirect
	github.com/gohugoio/hugo-goldmark-extensions/extras v0.5.0 // indirect
	github.com/gohugoio/hugo-goldmark-extensions/passthrough v0.3.1 // indirect
	github.com/gohugoio/locales v0.14.0 // indirect
	github.com/gohugoio/localescompressed v1.0.1 // indirect
	github.com/golang-jwt/jwt/v5 v5.3.0 // indirect
<<<<<<< HEAD
	github.com/golang/groupcache v0.0.0-20210331224755-41bb18bfe9da // indirect
=======
	github.com/golangci/asciicheck v0.5.0 // indirect
>>>>>>> d6fe21f0
	github.com/golangci/dupl v0.0.0-20250308024227-f665c8d69b32 // indirect
	github.com/golangci/go-printf-func-name v0.1.1 // indirect
	github.com/golangci/gofmt v0.0.0-20250704145412-3e58ba0443c6 // indirect
	github.com/golangci/golines v0.0.0-20250217232252-b35a6149b587 // indirect
	github.com/golangci/misspell v0.7.0 // indirect
	github.com/golangci/plugin-module-register v0.1.2 // indirect
	github.com/golangci/revgrep v0.8.0 // indirect
	github.com/golangci/swaggoswag v0.0.0-20250504205917-77f2aca3143e // indirect
	github.com/golangci/unconvert v0.0.0-20250410112200-a129a6e6413e // indirect
	github.com/gomarkdown/markdown v0.0.0-20240328165702-4d01890c35c0 // indirect
	github.com/google/btree v1.1.3 // indirect
	github.com/google/gnostic-models v0.7.0 // indirect
	github.com/google/pprof v0.0.0-20250820193118-f64d9cf942d6 // indirect
	github.com/google/s2a-go v0.1.9 // indirect
	github.com/google/shlex v0.0.0-20191202100458-e7afc7fbc510 // indirect
	github.com/google/uuid v1.6.0 // indirect
	github.com/google/wire v0.7.0 // indirect
	github.com/googleapis/enterprise-certificate-proxy v0.3.7 // indirect
	github.com/googleapis/gax-go/v2 v2.15.0 // indirect
	github.com/gordonklaus/ineffassign v0.2.0 // indirect
	github.com/gorilla/css v1.0.1 // indirect
	github.com/gorilla/websocket v1.5.4-0.20250319132907-e064f32e3674 // indirect
	github.com/gostaticanalysis/analysisutil v0.7.1 // indirect
	github.com/gostaticanalysis/comment v1.5.0 // indirect
	github.com/gostaticanalysis/forcetypeassert v0.2.0 // indirect
	github.com/gostaticanalysis/nilerr v0.1.2 // indirect
	github.com/gosuri/uitable v0.0.4 // indirect
	github.com/gregjones/httpcache v0.0.0-20190611155906-901d90724c79 // indirect
	github.com/hairyhenderson/go-codeowners v0.7.0 // indirect
	github.com/hashicorp/errwrap v1.1.0 // indirect
	github.com/hashicorp/go-immutable-radix/v2 v2.1.0 // indirect
	github.com/hashicorp/go-multierror v1.1.1 // indirect
	github.com/hashicorp/go-version v1.7.0 // indirect
	github.com/hashicorp/golang-lru/v2 v2.0.7 // indirect
	github.com/hexops/gotextdiff v1.0.3 // indirect
	github.com/huandu/xstrings v1.5.0 // indirect
	github.com/ianlancetaylor/demangle v0.0.0-20250417193237-f615e6bd150b // indirect
	github.com/inconshreveable/mousetrap v1.1.0 // indirect
	github.com/jdkato/prose v1.2.1 // indirect
	github.com/jgautheron/goconst v1.8.2 // indirect
	github.com/jingyugao/rowserrcheck v1.1.1 // indirect
	github.com/jinzhu/copier v0.4.0 // indirect
	github.com/jjti/go-spancheck v0.6.5 // indirect
	github.com/jmespath/go-jmespath v0.4.0 // indirect
	github.com/jmoiron/sqlx v1.4.0 // indirect
	github.com/josharian/intern v1.0.0 // indirect
	github.com/json-iterator/go v1.1.12 // indirect
	github.com/julz/importas v0.2.0 // indirect
	github.com/karamaru-alpha/copyloopvar v1.2.2 // indirect
	github.com/kisielk/errcheck v1.9.0 // indirect
	github.com/kkHAIKE/contextcheck v1.1.6 // indirect
	github.com/klauspost/compress v1.18.0 // indirect
	github.com/kr/pretty v0.3.1 // indirect
	github.com/kr/text v0.2.0 // indirect
	github.com/kulti/thelper v0.7.1 // indirect
	github.com/kunwardeep/paralleltest v1.0.15 // indirect
	github.com/kylelemons/godebug v1.1.0 // indirect
	github.com/kyokomi/emoji/v2 v2.2.13 // indirect
	github.com/lann/builder v0.0.0-20180802200727-47ae307949d0 // indirect
	github.com/lann/ps v0.0.0-20150810152359-62de8c46ede0 // indirect
	github.com/lasiar/canonicalheader v1.1.2 // indirect
	github.com/ldez/exptostd v0.4.5 // indirect
	github.com/ldez/gomoddirectives v0.7.1 // indirect
	github.com/ldez/grignotin v0.10.1 // indirect
	github.com/ldez/tagliatelle v0.7.2 // indirect
	github.com/ldez/usetesting v0.5.0 // indirect
	github.com/leonklingele/grouper v1.1.2 // indirect
	github.com/lib/pq v1.10.9 // indirect
	github.com/liggitt/tabwriter v0.0.0-20181228230101-89fcab3d43de // indirect
	github.com/lucasb-eyer/go-colorful v1.2.0 // indirect
	github.com/macabu/inamedparam v0.2.0 // indirect
	github.com/magefile/mage v1.15.0 // indirect
	github.com/magiconair/properties v1.8.10 // indirect
	github.com/mailru/easyjson v0.9.1 // indirect
	github.com/makeworld-the-better-one/dither/v2 v2.4.0 // indirect
	github.com/manuelarte/embeddedstructfieldcheck v0.4.0 // indirect
	github.com/manuelarte/funcorder v0.5.0 // indirect
	github.com/maratori/testableexamples v1.0.1 // indirect
	github.com/maratori/testpackage v1.1.2 // indirect
	github.com/marekm4/color-extractor v1.2.1 // indirect
	github.com/matoous/godox v1.1.0 // indirect
	github.com/mattn/go-colorable v0.1.14 // indirect
	github.com/mattn/go-isatty v0.0.20 // indirect
	github.com/mattn/go-runewidth v0.0.19 // indirect
	github.com/mgechev/revive v1.12.0 // indirect
	github.com/microcosm-cc/bluemonday v1.0.27 // indirect
	github.com/mitchellh/copystructure v1.2.0 // indirect
	github.com/mitchellh/go-homedir v1.1.0 // indirect
	github.com/mitchellh/go-wordwrap v1.0.1 // indirect
	github.com/mitchellh/mapstructure v1.5.1-0.20231216201459-8508981c8b6c // indirect
	github.com/mitchellh/reflectwalk v1.0.2 // indirect
	github.com/mmarkdown/mmark v2.0.40+incompatible // indirect
	github.com/moby/spdystream v0.5.0 // indirect
	github.com/moby/term v0.5.2 // indirect
	github.com/modern-go/concurrent v0.0.0-20180306012644-bacd9c7ef1dd // indirect
	github.com/modern-go/reflect2 v1.0.3-0.20250322232337-35a7c28c31ee // indirect
	github.com/mohae/deepcopy v0.0.0-20170929034955-c48cc78d4826 // indirect
	github.com/monochromegane/go-gitignore v0.0.0-20200626010858-205db1a8cc00 // indirect
	github.com/moricho/tparallel v0.3.2 // indirect
	github.com/muesli/smartcrop v0.3.0 // indirect
	github.com/muesli/termenv v0.16.0 // indirect
	github.com/munnerz/goautoneg v0.0.0-20191010083416-a7dc8b61c822 // indirect
	github.com/mxk/go-flowrate v0.0.0-20140419014527-cca7078d478f // indirect
	github.com/nakabonne/nestif v0.3.1 // indirect
	github.com/niklasfasching/go-org v1.9.1 // indirect
	github.com/nishanths/exhaustive v0.12.0 // indirect
	github.com/nishanths/predeclared v0.2.2 // indirect
	github.com/nunnatsa/ginkgolinter v0.21.2 // indirect
	github.com/oasdiff/yaml v0.0.0-20250309154309-f31be36b4037 // indirect
	github.com/oasdiff/yaml3 v0.0.0-20250309153720-d2182401db90 // indirect
	github.com/olekukonko/cat v0.0.0-20250911104152-50322a0618f6 // indirect
	github.com/olekukonko/errors v1.1.0 // indirect
	github.com/olekukonko/ll v0.1.2 // indirect
	github.com/olekukonko/tablewriter v1.1.1 // indirect
	github.com/opencontainers/go-digest v1.0.0 // indirect
	github.com/opencontainers/image-spec v1.1.1 // indirect
	github.com/pbnjay/memory v0.0.0-20210728143218-7b4eea64cf58 // indirect
	github.com/pelletier/go-toml v1.9.5 // indirect
	github.com/pelletier/go-toml/v2 v2.2.4 // indirect
	github.com/perimeterx/marshmallow v1.1.5 // indirect
	github.com/peterbourgon/diskv v2.0.1+incompatible // indirect
	github.com/pkg/browser v0.0.0-20240102092130-5ac0b6a4141c // indirect
	github.com/pkg/errors v0.9.1 // indirect
	github.com/planetscale/vtprotobuf v0.6.1-0.20240319094008-0393e58bdf10 // indirect
	github.com/pmezard/go-difflib v1.0.1-0.20181226105442-5d4384ee4fb2 // indirect
	github.com/polyfloyd/go-errorlint v1.8.0 // indirect
	github.com/prometheus/client_golang v1.22.0 // indirect
	github.com/prometheus/client_model v0.6.2 // indirect
	github.com/prometheus/common v0.65.0 // indirect
	github.com/prometheus/procfs v0.17.0 // indirect
	github.com/quasilyte/go-ruleguard v0.4.5 // indirect
	github.com/quasilyte/go-ruleguard/dsl v0.3.23 // indirect
	github.com/quasilyte/gogrep v0.5.0 // indirect
	github.com/quasilyte/regex/syntax v0.0.0-20210819130434-b3f0c404a727 // indirect
	github.com/quasilyte/stdinfo v0.0.0-20220114132959-f7386bf02567 // indirect
	github.com/raeperd/recvcheck v0.2.0 // indirect
	github.com/rivo/uniseg v0.4.7 // indirect
	github.com/rogpeppe/go-internal v1.14.1 // indirect
	github.com/rubenv/sql-migrate v1.8.0 // indirect
	github.com/russross/blackfriday/v2 v2.1.0 // indirect
	github.com/ryancurrah/gomodguard v1.4.1 // indirect
	github.com/ryanrolds/sqlclosecheck v0.5.1 // indirect
	github.com/sagikazarmark/locafero v0.9.0 // indirect
	github.com/sanposhiho/wastedassign/v2 v2.1.0 // indirect
	github.com/santhosh-tekuri/jsonschema/v6 v6.0.2 // indirect
	github.com/sashamelentyev/interfacebloat v1.1.0 // indirect
	github.com/sashamelentyev/usestdlibvars v1.29.0 // indirect
	github.com/securego/gosec/v2 v2.22.10 // indirect
	github.com/sergi/go-diff v1.4.0 // indirect
	github.com/shopspring/decimal v1.4.0 // indirect
	github.com/sirupsen/logrus v1.9.3 // indirect
	github.com/sivchari/containedctx v1.0.3 // indirect
	github.com/sonatard/noctx v0.4.0 // indirect
	github.com/sourcegraph/conc v0.3.0 // indirect
	github.com/sourcegraph/go-diff v0.7.0 // indirect
	github.com/spf13/afero v1.15.0 // indirect
	github.com/spf13/cast v1.10.0 // indirect
	github.com/spf13/cobra v1.10.1 // indirect
	github.com/spf13/fsync v0.10.1 // indirect
	github.com/spf13/pflag v1.0.10 // indirect
	github.com/spf13/viper v1.20.1 // indirect
	github.com/spiffe/go-spiffe/v2 v2.6.0 // indirect
	github.com/ssgreg/nlreturn/v2 v2.2.1 // indirect
	github.com/stbenjam/no-sprintf-host-port v0.2.0 // indirect
	github.com/stretchr/objx v0.5.2 // indirect
	github.com/stretchr/testify v1.11.1 // indirect
	github.com/subosito/gotenv v1.6.0 // indirect
	github.com/tdewolff/minify/v2 v2.24.7 // indirect
	github.com/tdewolff/parse/v2 v2.8.5 // indirect
	github.com/tetafro/godot v1.5.4 // indirect
	github.com/tetratelabs/wabin v0.0.0-20230304001439-f6f874872834 // indirect
	github.com/tetratelabs/wazero v1.10.1 // indirect
	github.com/timakin/bodyclose v0.0.0-20241222091800-1db5c5ca4d67 // indirect
	github.com/timonwong/loggercheck v0.11.0 // indirect
	github.com/tomarrell/wrapcheck/v2 v2.11.0 // indirect
	github.com/tommy-muehle/go-mnd/v2 v2.5.1 // indirect
	github.com/ultraware/funlen v0.2.0 // indirect
	github.com/ultraware/whitespace v0.2.0 // indirect
	github.com/uudashr/gocognit v1.2.0 // indirect
	github.com/uudashr/iface v1.4.1 // indirect
	github.com/woodsbury/decimal128 v1.4.0 // indirect
	github.com/x448/float16 v0.8.4 // indirect
	github.com/xen0n/gosmopolitan v1.3.0 // indirect
	github.com/xlab/treeprint v1.2.0 // indirect
	github.com/xo/terminfo v0.0.0-20220910002029-abceb7e1c41e // indirect
	github.com/yagipy/maintidx v1.0.0 // indirect
	github.com/yeya24/promlinter v0.3.0 // indirect
	github.com/ykadowak/zerologlint v0.1.5 // indirect
	github.com/yuin/goldmark v1.7.13 // indirect
	github.com/yuin/goldmark-emoji v1.0.6 // indirect
	github.com/yuin/goldmark-highlighting v0.0.0-20210516132338-9216f9c5aa01 // indirect
	github.com/yuin/gopher-lua v1.1.1 // indirect
	gitlab.com/bosi/decorder v0.4.2 // indirect
<<<<<<< HEAD
	go-simpler.org/musttag v0.13.1 // indirect
	go-simpler.org/sloglint v0.11.0 // indirect
	go.augendre.info/arangolint v0.2.0 // indirect
	go.augendre.info/fatcontext v0.8.0 // indirect
	go.opencensus.io v0.24.0 // indirect
=======
	go-simpler.org/musttag v0.14.0 // indirect
	go-simpler.org/sloglint v0.11.1 // indirect
	go.augendre.info/arangolint v0.3.1 // indirect
	go.augendre.info/fatcontext v0.9.0 // indirect
>>>>>>> d6fe21f0
	go.opentelemetry.io/auto/sdk v1.2.1 // indirect
	go.opentelemetry.io/contrib/detectors/gcp v1.38.0 // indirect
	go.opentelemetry.io/contrib/instrumentation/google.golang.org/grpc/otelgrpc v0.63.0 // indirect
	go.opentelemetry.io/contrib/instrumentation/net/http/otelhttp v0.63.0 // indirect
	go.opentelemetry.io/otel v1.38.0 // indirect
	go.opentelemetry.io/otel/metric v1.38.0 // indirect
	go.opentelemetry.io/otel/sdk v1.38.0 // indirect
	go.opentelemetry.io/otel/sdk/metric v1.38.0 // indirect
	go.opentelemetry.io/otel/trace v1.38.0 // indirect
	go.opentelemetry.io/proto/otlp v1.7.1 // indirect
	go.uber.org/automaxprocs v1.6.0 // indirect
	go.uber.org/multierr v1.11.0 // indirect
	go.yaml.in/yaml/v2 v2.4.2 // indirect
	go.yaml.in/yaml/v3 v3.0.4 // indirect
<<<<<<< HEAD
=======
	go.yaml.in/yaml/v4 v4.0.0-rc.3 // indirect
>>>>>>> d6fe21f0
	gocloud.dev v0.43.0 // indirect
	golang.org/x/crypto v0.45.0 // indirect
	golang.org/x/exp v0.0.0-20251113190631-e25ba8c21ef6 // indirect
	golang.org/x/exp/typeparams v0.0.0-20251023183803-a4bb9ffd2546 // indirect
	golang.org/x/image v0.33.0 // indirect
	golang.org/x/mod v0.30.0 // indirect
	golang.org/x/net v0.47.0 // indirect
	golang.org/x/oauth2 v0.33.0 // indirect
	golang.org/x/sync v0.18.0 // indirect
	golang.org/x/sys v0.38.0 // indirect
	golang.org/x/term v0.37.0 // indirect
	golang.org/x/text v0.31.0 // indirect
	golang.org/x/time v0.14.0 // indirect
	golang.org/x/tools v0.39.0 // indirect
	golang.org/x/xerrors v0.0.0-20240903120638-7835f813f4da // indirect
	google.golang.org/api v0.256.0 // indirect
	google.golang.org/genproto v0.0.0-20251111163417-95abcf5c77ba // indirect
	google.golang.org/genproto/googleapis/api v0.0.0-20251111163417-95abcf5c77ba // indirect
	google.golang.org/genproto/googleapis/rpc v0.0.0-20251111163417-95abcf5c77ba // indirect
	google.golang.org/grpc v1.77.0 // indirect
	google.golang.org/protobuf v1.36.10 // indirect
	gopkg.in/evanphx/json-patch.v4 v4.12.0 // indirect
	gopkg.in/inf.v0 v0.9.1 // indirect
	gopkg.in/yaml.v2 v2.4.0 // indirect
	helm.sh/helm/v3 v3.19.0 // indirect
	honnef.co/go/tools v0.6.1 // indirect
	howett.net/plist v1.0.1 // indirect
<<<<<<< HEAD
	k8s.io/api v0.34.1 // indirect
	k8s.io/apiextensions-apiserver v0.34.1 // indirect
	k8s.io/apimachinery v0.34.1 // indirect
	k8s.io/apiserver v0.34.1 // indirect
	k8s.io/cli-runtime v0.34.1 // indirect
	k8s.io/client-go v0.34.1 // indirect
=======
	k8s.io/api v0.34.2 // indirect
	k8s.io/apiextensions-apiserver v0.34.2 // indirect
	k8s.io/apimachinery v0.34.2 // indirect
	k8s.io/apiserver v0.34.2 // indirect
	k8s.io/cli-runtime v0.34.2 // indirect
	k8s.io/client-go v0.34.2 // indirect
>>>>>>> d6fe21f0
	k8s.io/cloud-provider v0.34.1 // indirect
	k8s.io/cluster-bootstrap v0.34.1 // indirect
	k8s.io/component-base v0.34.2 // indirect
	k8s.io/controller-manager v0.34.1 // indirect
	k8s.io/gengo v0.0.0-20220902162205-c0856e24416d // indirect
	k8s.io/gengo/v2 v2.0.0-20250604051438-85fd79dbfd9f // indirect
	k8s.io/klog/v2 v2.130.1 // indirect
	k8s.io/kube-controller-manager v0.34.1 // indirect
	k8s.io/kube-openapi v0.0.0-20250710124328-f3f2b991d03b // indirect
	k8s.io/kube-proxy v0.34.1 // indirect
	k8s.io/kube-scheduler v0.34.1 // indirect
	k8s.io/kubectl v0.34.2 // indirect
	k8s.io/kubelet v0.34.1 // indirect
	k8s.io/metrics v0.34.2 // indirect
	k8s.io/utils v0.0.0-20250604170112-4c0f3b243397 // indirect
	mvdan.cc/gofumpt v0.9.2 // indirect
	mvdan.cc/unparam v0.0.0-20251027182757-5beb8c8f8f15 // indirect
	oras.land/oras-go/v2 v2.6.0 // indirect
	rsc.io/qr v0.2.0 // indirect
	sigs.k8s.io/controller-runtime v0.22.3 // indirect
	sigs.k8s.io/json v0.0.0-20241014173422-cfa47c3a1cc8 // indirect
	sigs.k8s.io/kustomize/api v0.21.0 // indirect
	sigs.k8s.io/kustomize/cmd/config v0.21.0 // indirect
	sigs.k8s.io/kustomize/kyaml v0.21.0 // indirect
	sigs.k8s.io/randfill v1.0.0 // indirect
	sigs.k8s.io/release-utils v0.12.1 // indirect
	sigs.k8s.io/structured-merge-diff/v6 v6.3.0 // indirect
	software.sslmate.com/src/go-pkcs12 v0.6.0 // indirect
)<|MERGE_RESOLUTION|>--- conflicted
+++ resolved
@@ -22,11 +22,7 @@
 
 require (
 	github.com/gohugoio/hugo v0.151.2
-<<<<<<< HEAD
-	github.com/golangci/golangci-lint/v2 v2.6.1
-=======
 	github.com/golangci/golangci-lint/v2 v2.6.2
->>>>>>> d6fe21f0
 	github.com/google/go-cmp v0.7.0
 	github.com/kubernetes-sigs/reference-docs/genref v0.28.0
 	github.com/mikefarah/yq/v4 v4.49.2
@@ -229,9 +225,6 @@
 	github.com/go-openapi/jsonpointer v0.22.3 // indirect
 	github.com/go-openapi/jsonreference v0.21.0 // indirect
 	github.com/go-openapi/swag v0.25.3 // indirect
-<<<<<<< HEAD
-	github.com/go-openapi/swag/jsonname v0.25.3 // indirect
-=======
 	github.com/go-openapi/swag/cmdutils v0.25.3 // indirect
 	github.com/go-openapi/swag/conv v0.25.3 // indirect
 	github.com/go-openapi/swag/fileutils v0.25.3 // indirect
@@ -243,7 +236,6 @@
 	github.com/go-openapi/swag/stringutils v0.25.3 // indirect
 	github.com/go-openapi/swag/typeutils v0.25.3 // indirect
 	github.com/go-openapi/swag/yamlutils v0.25.3 // indirect
->>>>>>> d6fe21f0
 	github.com/go-task/slim-sprig/v3 v3.0.0 // indirect
 	github.com/go-toolsmith/astcast v1.1.0 // indirect
 	github.com/go-toolsmith/astcopy v1.1.0 // indirect
@@ -269,11 +261,7 @@
 	github.com/gohugoio/locales v0.14.0 // indirect
 	github.com/gohugoio/localescompressed v1.0.1 // indirect
 	github.com/golang-jwt/jwt/v5 v5.3.0 // indirect
-<<<<<<< HEAD
-	github.com/golang/groupcache v0.0.0-20210331224755-41bb18bfe9da // indirect
-=======
 	github.com/golangci/asciicheck v0.5.0 // indirect
->>>>>>> d6fe21f0
 	github.com/golangci/dupl v0.0.0-20250308024227-f665c8d69b32 // indirect
 	github.com/golangci/go-printf-func-name v0.1.1 // indirect
 	github.com/golangci/gofmt v0.0.0-20250704145412-3e58ba0443c6 // indirect
@@ -467,18 +455,10 @@
 	github.com/yuin/goldmark-highlighting v0.0.0-20210516132338-9216f9c5aa01 // indirect
 	github.com/yuin/gopher-lua v1.1.1 // indirect
 	gitlab.com/bosi/decorder v0.4.2 // indirect
-<<<<<<< HEAD
-	go-simpler.org/musttag v0.13.1 // indirect
-	go-simpler.org/sloglint v0.11.0 // indirect
-	go.augendre.info/arangolint v0.2.0 // indirect
-	go.augendre.info/fatcontext v0.8.0 // indirect
-	go.opencensus.io v0.24.0 // indirect
-=======
 	go-simpler.org/musttag v0.14.0 // indirect
 	go-simpler.org/sloglint v0.11.1 // indirect
 	go.augendre.info/arangolint v0.3.1 // indirect
 	go.augendre.info/fatcontext v0.9.0 // indirect
->>>>>>> d6fe21f0
 	go.opentelemetry.io/auto/sdk v1.2.1 // indirect
 	go.opentelemetry.io/contrib/detectors/gcp v1.38.0 // indirect
 	go.opentelemetry.io/contrib/instrumentation/google.golang.org/grpc/otelgrpc v0.63.0 // indirect
@@ -493,10 +473,7 @@
 	go.uber.org/multierr v1.11.0 // indirect
 	go.yaml.in/yaml/v2 v2.4.2 // indirect
 	go.yaml.in/yaml/v3 v3.0.4 // indirect
-<<<<<<< HEAD
-=======
 	go.yaml.in/yaml/v4 v4.0.0-rc.3 // indirect
->>>>>>> d6fe21f0
 	gocloud.dev v0.43.0 // indirect
 	golang.org/x/crypto v0.45.0 // indirect
 	golang.org/x/exp v0.0.0-20251113190631-e25ba8c21ef6 // indirect
@@ -524,21 +501,12 @@
 	helm.sh/helm/v3 v3.19.0 // indirect
 	honnef.co/go/tools v0.6.1 // indirect
 	howett.net/plist v1.0.1 // indirect
-<<<<<<< HEAD
-	k8s.io/api v0.34.1 // indirect
-	k8s.io/apiextensions-apiserver v0.34.1 // indirect
-	k8s.io/apimachinery v0.34.1 // indirect
-	k8s.io/apiserver v0.34.1 // indirect
-	k8s.io/cli-runtime v0.34.1 // indirect
-	k8s.io/client-go v0.34.1 // indirect
-=======
 	k8s.io/api v0.34.2 // indirect
 	k8s.io/apiextensions-apiserver v0.34.2 // indirect
 	k8s.io/apimachinery v0.34.2 // indirect
 	k8s.io/apiserver v0.34.2 // indirect
 	k8s.io/cli-runtime v0.34.2 // indirect
 	k8s.io/client-go v0.34.2 // indirect
->>>>>>> d6fe21f0
 	k8s.io/cloud-provider v0.34.1 // indirect
 	k8s.io/cluster-bootstrap v0.34.1 // indirect
 	k8s.io/component-base v0.34.2 // indirect
