--- conflicted
+++ resolved
@@ -8,10 +8,6 @@
 - gabesaba
 - mbobrovskyi
 - mimowo
-<<<<<<< HEAD
-- tenzen-y
-=======
->>>>>>> 180bef5c
 - pbundyra
 - tenzen-y
 
