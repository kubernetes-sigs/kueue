# See the OWNERS docs at https://go.k8s.io/owners

approvers:
- tenzen-y
- mimowo

reviewers:
<<<<<<< HEAD
- denkensk
=======
>>>>>>> 6f5c73c0
- mbobrovskyi
- mimowo
- tenzen-y
- trasc
- pbundyra

emeritus_approvers:
- ahg-g
- alculquicondor
- denkensk
- kerthcet<|MERGE_RESOLUTION|>--- conflicted
+++ resolved
@@ -5,10 +5,6 @@
 - mimowo
 
 reviewers:
-<<<<<<< HEAD
-- denkensk
-=======
->>>>>>> 6f5c73c0
 - mbobrovskyi
 - mimowo
 - tenzen-y
