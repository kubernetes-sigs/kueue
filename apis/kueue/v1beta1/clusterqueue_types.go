/*
Copyright The Kubernetes Authors.

Licensed under the Apache License, Version 2.0 (the "License");
you may not use this file except in compliance with the License.
You may obtain a copy of the License at

    http://www.apache.org/licenses/LICENSE-2.0

Unless required by applicable law or agreed to in writing, software
distributed under the License is distributed on an "AS IS" BASIS,
WITHOUT WARRANTIES OR CONDITIONS OF ANY KIND, either express or implied.
See the License for the specific language governing permissions and
limitations under the License.
*/

package v1beta1

import (
	corev1 "k8s.io/api/core/v1"
	"k8s.io/apimachinery/pkg/api/resource"
	metav1 "k8s.io/apimachinery/pkg/apis/meta/v1"
)

// ClusterQueue Active condition reasons.
const (
	ClusterQueueActiveReasonTerminating                                     = "Terminating"
	ClusterQueueActiveReasonStopped                                         = "Stopped"
	ClusterQueueActiveReasonFlavorNotFound                                  = "FlavorNotFound"
	ClusterQueueActiveReasonAdmissionCheckNotFound                          = "AdmissionCheckNotFound"
	ClusterQueueActiveReasonAdmissionCheckInactive                          = "AdmissionCheckInactive"
	ClusterQueueActiveReasonMultipleSingleInstanceControllerAdmissionChecks = "MultipleSingleInstanceControllerAdmissionChecks"
	ClusterQueueActiveReasonFlavorIndependentAdmissionCheckAppliedPerFlavor = "FlavorIndependentAdmissionCheckAppliedPerFlavor"
	ClusterQueueActiveReasonMultipleMultiKueueAdmissionChecks               = "MultipleMultiKueueAdmissionChecks"
	ClusterQueueActiveReasonMultiKueueAdmissionCheckAppliedPerFlavor        = "MultiKueueAdmissionCheckAppliedPerFlavor"
	ClusterQueueActiveReasonNotSupportedWithTopologyAwareScheduling         = "NotSupportedWithTopologyAwareScheduling"
	ClusterQueueActiveReasonTopologyNotFound                                = "TopologyNotFound"
	ClusterQueueActiveReasonUnknown                                         = "Unknown"
	ClusterQueueActiveReasonReady                                           = "Ready"
)

// CohortReference is the name of the Cohort.
//
// Validation of a cohort name is equivalent to that of object names:
// subdomain in DNS (RFC 1123).
// +kubebuilder:validation:MaxLength=253
// +kubebuilder:validation:Pattern="^[a-z0-9]([-a-z0-9]*[a-z0-9])?(\\.[a-z0-9]([-a-z0-9]*[a-z0-9])?)*$"
type CohortReference string

// ClusterQueueSpec defines the desired state of ClusterQueue
// +kubebuilder:validation:XValidation:rule="!has(self.cohort) && has(self.resourceGroups) ? self.resourceGroups.all(rg, rg.flavors.all(f, f.resources.all(r, !has(r.borrowingLimit)))) : true", message="borrowingLimit must be nil when cohort is empty"
type ClusterQueueSpec struct {
	// resourceGroups describes groups of resources.
	// Each resource group defines the list of resources and a list of flavors
	// that provide quotas for these resources.
	// Each resource and each flavor can only form part of one resource group.
	// resourceGroups can be up to 16.
	// +listType=atomic
	// +kubebuilder:validation:MaxItems=16
	ResourceGroups []ResourceGroup `json:"resourceGroups,omitempty"`

	// cohort that this ClusterQueue belongs to. CQs that belong to the
	// same cohort can borrow unused resources from each other.
	//
	// A CQ can be a member of a single borrowing cohort. A workload submitted
	// to a queue referencing this CQ can borrow quota from any CQ in the cohort.
	// Only quota for the [resource, flavor] pairs listed in the CQ can be
	// borrowed.
	// If empty, this ClusterQueue cannot borrow from any other ClusterQueue and
	// vice versa.
	//
	// A cohort is a name that links CQs together, but it doesn't reference any
	// object.
	Cohort CohortReference `json:"cohort,omitempty"`

	// QueueingStrategy indicates the queueing strategy of the workloads
	// across the queues in this ClusterQueue.
	// Current Supported Strategies:
	//
	// - StrictFIFO: workloads are ordered strictly by creation time.
	// Older workloads that can't be admitted will block admitting newer
	// workloads even if they fit available quota.
	// - BestEffortFIFO: workloads are ordered by creation time,
	// however older workloads that can't be admitted will not block
	// admitting newer workloads that fit existing quota.
	//
	// +kubebuilder:default=BestEffortFIFO
	// +kubebuilder:validation:Enum=StrictFIFO;BestEffortFIFO
	QueueingStrategy QueueingStrategy `json:"queueingStrategy,omitempty"`

	// namespaceSelector defines which namespaces are allowed to submit workloads to
	// this clusterQueue. Beyond this basic support for policy, a policy agent like
	// Gatekeeper should be used to enforce more advanced policies.
	// Defaults to null which is a nothing selector (no namespaces eligible).
	// If set to an empty selector `{}`, then all namespaces are eligible.
	NamespaceSelector *metav1.LabelSelector `json:"namespaceSelector,omitempty"`

	// flavorFungibility defines whether a workload should try the next flavor
	// before borrowing or preempting in the flavor being evaluated.
	// +kubebuilder:default={}
	FlavorFungibility *FlavorFungibility `json:"flavorFungibility,omitempty"`

<<<<<<< HEAD
	// preemption describes policies to preempt Workloads from this ClusterQueue
	// or the ClusterQueue's cohort.
	//
	// Preemption can happen in two scenarios:
	//
	// - When a Workload fits within the nominal quota of the ClusterQueue, but
	//   the quota is currently borrowed by other ClusterQueues in the cohort.
	//   Preempting Workloads in other ClusterQueues allows this ClusterQueue to
	//   reclaim its nominal quota.
	// - When a Workload doesn't fit within the nominal quota of the ClusterQueue
	//   and there are admitted Workloads in the ClusterQueue with lower priority.
	//
	// The preemption algorithm tries to find a minimal set of Workloads to
	// preempt to accommodate the pending Workload, preempting Workloads with
	// lower priority first.
=======
>>>>>>> 9935ce6f
	// +kubebuilder:default={}
	Preemption *ClusterQueuePreemption `json:"preemption,omitempty"`

	// admissionChecks lists the AdmissionChecks required by this ClusterQueue.
	// Cannot be used along with AdmissionCheckStrategy.
	// +optional
	AdmissionChecks []string `json:"admissionChecks,omitempty"`

	// admissionCheckStrategy defines a list of strategies to determine which ResourceFlavors require AdmissionChecks.
	// This property cannot be used in conjunction with the 'admissionChecks' property.
	// +optional
	AdmissionChecksStrategy *AdmissionChecksStrategy `json:"admissionChecksStrategy,omitempty"`

	// stopPolicy - if set to a value different from None, the ClusterQueue is considered Inactive, no new reservation being
	// made.
	//
	// Depending on its value, its associated workloads will:
	//
	// - None - Workloads are admitted
	// - HoldAndDrain - Admitted workloads are evicted and Reserving workloads will cancel the reservation.
	// - Hold - Admitted workloads will run to completion and Reserving workloads will cancel the reservation.
	//
	// +optional
	// +kubebuilder:validation:Enum=None;Hold;HoldAndDrain
	// +kubebuilder:default="None"
	StopPolicy *StopPolicy `json:"stopPolicy,omitempty"`

	// fairSharing defines the properties of the ClusterQueue when
	// participating in FairSharing.  The values are only relevant
	// if FairSharing is enabled in the Kueue configuration.
	// +optional
	FairSharing *FairSharing `json:"fairSharing,omitempty"`
}

// AdmissionChecksStrategy defines a strategy for a AdmissionCheck.
type AdmissionChecksStrategy struct {
	// admissionChecks is a list of strategies for AdmissionChecks
	AdmissionChecks []AdmissionCheckStrategyRule `json:"admissionChecks,omitempty"`
}

// AdmissionCheckStrategyRule defines rules for a single AdmissionCheck
type AdmissionCheckStrategyRule struct {
	// name is an AdmissionCheck's name.
	Name string `json:"name"`

	// onFlavors is a list of ResourceFlavors' names that this AdmissionCheck should run for.
	// If empty, the AdmissionCheck will run for all workloads submitted to the ClusterQueue.
	// +optional
	OnFlavors []ResourceFlavorReference `json:"onFlavors,omitempty"`
}

type QueueingStrategy string

const (
	// StrictFIFO means that workloads of the same priority are ordered strictly by creation time.
	// Older workloads that can't be admitted will block admitting newer
	// workloads even if they fit available quota.
	StrictFIFO QueueingStrategy = "StrictFIFO"

	// BestEffortFIFO means that workloads of the same priority are ordered by creation time,
	// however older workloads that can't be admitted will not block
	// admitting newer workloads that fit existing quota.
	BestEffortFIFO QueueingStrategy = "BestEffortFIFO"
)

// +kubebuilder:validation:XValidation:rule="self.flavors.all(x, size(x.resources) == size(self.coveredResources))", message="flavors must have the same number of resources as the coveredResources"
type ResourceGroup struct {
	// coveredResources is the list of resources covered by the flavors in this
	// group.
	// Examples: cpu, memory, vendor.com/gpu.
	// The list cannot be empty and it can contain up to 16 resources.
	// +kubebuilder:validation:MinItems=1
	// +kubebuilder:validation:MaxItems=16
	CoveredResources []corev1.ResourceName `json:"coveredResources"`

	// flavors is the list of flavors that provide the resources of this group.
	// Typically, different flavors represent different hardware models
	// (e.g., gpu models, cpu architectures) or pricing models (on-demand vs spot
	// cpus).
	// Each flavor MUST list all the resources listed for this group in the same
	// order as the .resources field.
	// The list cannot be empty and it can contain up to 16 flavors.
	// +listType=map
	// +listMapKey=name
	// +kubebuilder:validation:MinItems=1
	// +kubebuilder:validation:MaxItems=16
	Flavors []FlavorQuotas `json:"flavors"`
}

type FlavorQuotas struct {
	// name of this flavor. The name should match the .metadata.name of a
	// ResourceFlavor. If a matching ResourceFlavor does not exist, the
	// ClusterQueue will have an Active condition set to False.
	Name ResourceFlavorReference `json:"name"`

	// resources is the list of quotas for this flavor per resource.
	// There could be up to 16 resources.
	// +listType=map
	// +listMapKey=name
	// +kubebuilder:validation:MinItems=1
	// +kubebuilder:validation:MaxItems=16
	Resources []ResourceQuota `json:"resources"`
}

type ResourceQuota struct {
	// name of this resource.
	Name corev1.ResourceName `json:"name"`

	// nominalQuota is the quantity of this resource that is available for
	// Workloads admitted by this ClusterQueue at a point in time.
	// The nominalQuota must be non-negative.
	// nominalQuota should represent the resources in the cluster available for
	// running jobs (after discounting resources consumed by system components
	// and pods not managed by kueue). In an autoscaled cluster, nominalQuota
	// should account for resources that can be provided by a component such as
	// Kubernetes cluster-autoscaler.
	//
	// If the ClusterQueue belongs to a cohort, the sum of the quotas for each
	// (flavor, resource) combination defines the maximum quantity that can be
	// allocated by a ClusterQueue in the cohort.
	NominalQuota resource.Quantity `json:"nominalQuota"`

	// borrowingLimit is the maximum amount of quota for the [flavor, resource]
	// combination that this ClusterQueue is allowed to borrow from the unused
	// quota of other ClusterQueues in the same cohort.
	// In total, at a given time, Workloads in a ClusterQueue can consume a
	// quantity of quota equal to nominalQuota+borrowingLimit, assuming the other
	// ClusterQueues in the cohort have enough unused quota.
	// If null, it means that there is no borrowing limit.
	// If not null, it must be non-negative.
	// borrowingLimit must be null if spec.cohort is empty.
	// +optional
	BorrowingLimit *resource.Quantity `json:"borrowingLimit,omitempty"`

	// lendingLimit is the maximum amount of unused quota for the [flavor, resource]
	// combination that this ClusterQueue can lend to other ClusterQueues in the same cohort.
	// In total, at a given time, ClusterQueue reserves for its exclusive use
	// a quantity of quota equals to nominalQuota - lendingLimit.
	// If null, it means that there is no lending limit, meaning that
	// all the nominalQuota can be borrowed by other clusterQueues in the cohort.
	// If not null, it must be non-negative.
	// lendingLimit must be null if spec.cohort is empty.
	// This field is in beta stage and is enabled by default.
	// +optional
	LendingLimit *resource.Quantity `json:"lendingLimit,omitempty"`
}

// ResourceFlavorReference is the name of the ResourceFlavor.
// +kubebuilder:validation:MaxLength=253
// +kubebuilder:validation:Pattern="^[a-z0-9]([-a-z0-9]*[a-z0-9])?(\\.[a-z0-9]([-a-z0-9]*[a-z0-9])?)*$"
type ResourceFlavorReference string

// ClusterQueueStatus defines the observed state of ClusterQueue
type ClusterQueueStatus struct {
	// flavorsReservation are the reserved quotas, by flavor, currently in use by the
	// workloads assigned to this ClusterQueue.
	// +listType=map
	// +listMapKey=name
	// +kubebuilder:validation:MaxItems=16
	// +optional
	FlavorsReservation []FlavorUsage `json:"flavorsReservation"`

	// flavorsUsage are the used quotas, by flavor, currently in use by the
	// workloads admitted in this ClusterQueue.
	// +listType=map
	// +listMapKey=name
	// +kubebuilder:validation:MaxItems=16
	// +optional
	FlavorsUsage []FlavorUsage `json:"flavorsUsage"`

	// pendingWorkloads is the number of workloads currently waiting to be
	// admitted to this clusterQueue.
	// +optional
	PendingWorkloads int32 `json:"pendingWorkloads"`

	// reservingWorkloads is the number of workloads currently reserving quota in this
	// clusterQueue.
	// +optional
	ReservingWorkloads int32 `json:"reservingWorkloads"`

	// admittedWorkloads is the number of workloads currently admitted to this
	// clusterQueue and haven't finished yet.
	// +optional
	AdmittedWorkloads int32 `json:"admittedWorkloads"`

	// conditions hold the latest available observations of the ClusterQueue
	// current state.
	// +optional
	// +listType=map
	// +listMapKey=type
	// +patchStrategy=merge
	// +patchMergeKey=type
	Conditions []metav1.Condition `json:"conditions,omitempty" patchStrategy:"merge" patchMergeKey:"type"`

	// PendingWorkloadsStatus contains the information exposed about the current
	// status of the pending workloads in the cluster queue.
	// Deprecated: This field will be removed on v1beta2, use VisibilityOnDemand
	// (https://kueue.sigs.k8s.io/docs/tasks/manage/monitor_pending_workloads/pending_workloads_on_demand/)
	// instead.
	// +optional
	PendingWorkloadsStatus *ClusterQueuePendingWorkloadsStatus `json:"pendingWorkloadsStatus"`

	// +optional
	FairSharing *FairSharingStatus `json:"fairSharing,omitempty"`
}

type ClusterQueuePendingWorkloadsStatus struct {
	// Head contains the list of top pending workloads.
	// +listType=atomic
	// +optional
	Head []ClusterQueuePendingWorkload `json:"clusterQueuePendingWorkload"`

	// LastChangeTime indicates the time of the last change of the structure.
	LastChangeTime metav1.Time `json:"lastChangeTime"`
}

// ClusterQueuePendingWorkload contains the information identifying a pending workload
// in the cluster queue.
type ClusterQueuePendingWorkload struct {
	// Name indicates the name of the pending workload.
	Name string `json:"name"`

	// Namespace indicates the name of the pending workload.
	Namespace string `json:"namespace"`
}

type FlavorUsage struct {
	// name of the flavor.
	Name ResourceFlavorReference `json:"name"`

	// resources lists the quota usage for the resources in this flavor.
	// +listType=map
	// +listMapKey=name
	// +kubebuilder:validation:MaxItems=16
	Resources []ResourceUsage `json:"resources"`
}

type ResourceUsage struct {
	// name of the resource
	Name corev1.ResourceName `json:"name"`

	// total is the total quantity of used quota, including the amount borrowed
	// from the cohort.
	Total resource.Quantity `json:"total,omitempty"`

	// Borrowed is quantity of quota that is borrowed from the cohort. In other
	// words, it's the used quota that is over the nominalQuota.
	Borrowed resource.Quantity `json:"borrowed,omitempty"`
}

const (
	// ClusterQueueActive indicates that the ClusterQueue can admit new workloads and its quota
	// can be borrowed by other ClusterQueues in the same cohort.
	ClusterQueueActive string = "Active"
)

type PreemptionPolicy string

const (
	PreemptionPolicyNever                     PreemptionPolicy = "Never"
	PreemptionPolicyAny                       PreemptionPolicy = "Any"
	PreemptionPolicyLowerPriority             PreemptionPolicy = "LowerPriority"
	PreemptionPolicyLowerOrNewerEqualPriority PreemptionPolicy = "LowerOrNewerEqualPriority"
)

type FlavorFungibilityPolicy string

const (
	Borrow        FlavorFungibilityPolicy = "Borrow"
	Preempt       FlavorFungibilityPolicy = "Preempt"
	TryNextFlavor FlavorFungibilityPolicy = "TryNextFlavor"
)

// FlavorFungibility determines whether a workload should try the next flavor
// before borrowing or preempting in current flavor.
type FlavorFungibility struct {
	// whenCanBorrow determines whether a workload should try the next flavor
	// before borrowing in current flavor. The possible values are:
	//
	// - `Borrow` (default): allocate in current flavor if borrowing
	//   is possible.
	// - `TryNextFlavor`: try next flavor even if the current
	//   flavor has enough resources to borrow.
	//
	// +kubebuilder:validation:Enum={Borrow,TryNextFlavor}
	// +kubebuilder:default="Borrow"
	WhenCanBorrow FlavorFungibilityPolicy `json:"whenCanBorrow,omitempty"`
	// whenCanPreempt determines whether a workload should try the next flavor
	// before borrowing in current flavor. The possible values are:
	//
	// - `Preempt`: allocate in current flavor if it's possible to preempt some workloads.
	// - `TryNextFlavor` (default): try next flavor even if there are enough
	//   candidates for preemption in the current flavor.
	//
	// +kubebuilder:validation:Enum={Preempt,TryNextFlavor}
	// +kubebuilder:default="TryNextFlavor"
	WhenCanPreempt FlavorFungibilityPolicy `json:"whenCanPreempt,omitempty"`
}

// ClusterQueuePreemption contains policies to preempt Workloads from this
// ClusterQueue or the ClusterQueue's cohort.
//
// Preemption may be configured to work in the following scenarios:
//
//   - When a Workload fits within the nominal quota of the ClusterQueue, but
//     the quota is currently borrowed by other ClusterQueues in the cohort.
//     We preempt workloads in other ClusterQueues to allow this ClusterQueue to
//     reclaim its nominal quota. Configured using reclaimWithinCohort.
//   - When a Workload doesn't fit within the nominal quota of the ClusterQueue
//     and there are admitted Workloads in the ClusterQueue with lower priority.
//     Configured using withinClusterQueue.
//   - When a Workload may fit while both borrowing and preempting
//     low priority workloads in the Cohort. Configured using borrowWithinCohort.
//   - When FairSharing is enabled, to maintain fair distribution of
//     unused resources. See FairSharing documentation.
//
// The preemption algorithm tries to find a minimal set of Workloads to
// preempt to accomomdate the pending Workload, preempting Workloads with
// lower priority first.
// +kubebuilder:validation:XValidation:rule="!(self.reclaimWithinCohort == 'Never' && has(self.borrowWithinCohort) &&  self.borrowWithinCohort.policy != 'Never')", message="reclaimWithinCohort=Never and borrowWithinCohort.Policy!=Never"
type ClusterQueuePreemption struct {
	// reclaimWithinCohort determines whether a pending Workload can preempt
	// Workloads from other ClusterQueues in the cohort that are using more than
	// their nominal quota. The possible values are:
	//
	// - `Never` (default): do not preempt Workloads in the cohort.
	// - `LowerPriority`: **Classic Preemption** if the pending Workload
	//   fits within the nominal quota of its ClusterQueue, only preempt
	//   Workloads in the cohort that have lower priority than the pending
	//   Workload. **Fair Sharing** only preempt Workloads in the cohort that
	//   have lower priority than the pending Workload and that satisfy the
	//   Fair Sharing preemptionStategies.
	// - `Any`: **Classic Preemption** if the pending Workload fits within
	//    the nominal quota of its ClusterQueue, preempt any Workload in the
	//    cohort, irrespective of priority. **Fair Sharing** preempt Workloads
	//    in the cohort that satisfy the Fair Sharing preemptionStrategies.
	//
	// +kubebuilder:default=Never
	// +kubebuilder:validation:Enum=Never;LowerPriority;Any
	ReclaimWithinCohort PreemptionPolicy `json:"reclaimWithinCohort,omitempty"`

	// +kubebuilder:default={}
	BorrowWithinCohort *BorrowWithinCohort `json:"borrowWithinCohort,omitempty"`

	// withinClusterQueue determines whether a pending Workload that doesn't fit
	// within the nominal quota for its ClusterQueue, can preempt active Workloads in
	// the ClusterQueue. The possible values are:
	//
	// - `Never` (default): do not preempt Workloads in the ClusterQueue.
	// - `LowerPriority`: only preempt Workloads in the ClusterQueue that have
	//   lower priority than the pending Workload.
	// - `LowerOrNewerEqualPriority`: only preempt Workloads in the ClusterQueue that
	//   either have a lower priority than the pending workload or equal priority
	//   and are newer than the pending workload.
	//
	// +kubebuilder:default=Never
	// +kubebuilder:validation:Enum=Never;LowerPriority;LowerOrNewerEqualPriority
	WithinClusterQueue PreemptionPolicy `json:"withinClusterQueue,omitempty"`
}

type BorrowWithinCohortPolicy string

const (
	BorrowWithinCohortPolicyNever         BorrowWithinCohortPolicy = "Never"
	BorrowWithinCohortPolicyLowerPriority BorrowWithinCohortPolicy = "LowerPriority"
)

// BorrowWithinCohort contains configuration which allows to preempt workloads
// within cohort while borrowing. It only works with Classical Preemption,
// __not__ with Fair Sharing.
type BorrowWithinCohort struct {
	// policy determines the policy for preemption to reclaim quota within cohort while borrowing.
	// Possible values are:
	// - `Never` (default): do not allow for preemption, in other
	//    ClusterQueues within the cohort, for a borrowing workload.
	// - `LowerPriority`: allow preemption, in other ClusterQueues
	//    within the cohort, for a borrowing workload, but only if
	//    the preempted workloads are of lower priority.
	//
	// +kubebuilder:default=Never
	// +kubebuilder:validation:Enum=Never;LowerPriority
	Policy BorrowWithinCohortPolicy `json:"policy,omitempty"`

	// maxPriorityThreshold allows to restrict the set of workloads which
	// might be preempted by a borrowing workload, to only workloads with
	// priority less than or equal to the specified threshold priority.
	// When the threshold is not specified, then any workload satisfying the
	// policy can be preempted by the borrowing workload.
	//
	// +optional
	MaxPriorityThreshold *int32 `json:"maxPriorityThreshold,omitempty"`
}

// +genclient
// +genclient:nonNamespaced
// +kubebuilder:object:root=true
// +kubebuilder:storageversion
// +kubebuilder:resource:scope=Cluster,shortName={cq}
// +kubebuilder:subresource:status
// +kubebuilder:printcolumn:name="Cohort",JSONPath=".spec.cohort",type=string,description="Cohort that this ClusterQueue belongs to"
// +kubebuilder:printcolumn:name="Strategy",JSONPath=".spec.queueingStrategy",type=string,description="The queueing strategy used to prioritize workloads",priority=1
// +kubebuilder:printcolumn:name="Pending Workloads",JSONPath=".status.pendingWorkloads",type=integer,description="Number of pending workloads"
// +kubebuilder:printcolumn:name="Admitted Workloads",JSONPath=".status.admittedWorkloads",type=integer,description="Number of admitted workloads that haven't finished yet",priority=1

// ClusterQueue is the Schema for the clusterQueue API.
type ClusterQueue struct {
	metav1.TypeMeta   `json:",inline"`
	metav1.ObjectMeta `json:"metadata,omitempty"`

	Spec   ClusterQueueSpec   `json:"spec,omitempty"`
	Status ClusterQueueStatus `json:"status,omitempty"`
}

// +kubebuilder:object:root=true

// ClusterQueueList contains a list of ClusterQueue
type ClusterQueueList struct {
	metav1.TypeMeta `json:",inline"`
	metav1.ListMeta `json:"metadata,omitempty"`
	Items           []ClusterQueue `json:"items"`
}

func init() {
	SchemeBuilder.Register(&ClusterQueue{}, &ClusterQueueList{})
}<|MERGE_RESOLUTION|>--- conflicted
+++ resolved
@@ -100,24 +100,6 @@
 	// +kubebuilder:default={}
 	FlavorFungibility *FlavorFungibility `json:"flavorFungibility,omitempty"`
 
-<<<<<<< HEAD
-	// preemption describes policies to preempt Workloads from this ClusterQueue
-	// or the ClusterQueue's cohort.
-	//
-	// Preemption can happen in two scenarios:
-	//
-	// - When a Workload fits within the nominal quota of the ClusterQueue, but
-	//   the quota is currently borrowed by other ClusterQueues in the cohort.
-	//   Preempting Workloads in other ClusterQueues allows this ClusterQueue to
-	//   reclaim its nominal quota.
-	// - When a Workload doesn't fit within the nominal quota of the ClusterQueue
-	//   and there are admitted Workloads in the ClusterQueue with lower priority.
-	//
-	// The preemption algorithm tries to find a minimal set of Workloads to
-	// preempt to accommodate the pending Workload, preempting Workloads with
-	// lower priority first.
-=======
->>>>>>> 9935ce6f
 	// +kubebuilder:default={}
 	Preemption *ClusterQueuePreemption `json:"preemption,omitempty"`
 
