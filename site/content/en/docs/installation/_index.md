--- conflicted
+++ resolved
@@ -139,10 +139,6 @@
     waitForPodsReady:
       enable: true
       timeout: 10m
-<<<<<<< HEAD
-    # pprofBindAddress: :8083
-=======
->>>>>>> a14bc689
     integrations:
       frameworks:
       - "batch/job"
