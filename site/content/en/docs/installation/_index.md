--- conflicted
+++ resolved
@@ -281,11 +281,7 @@
 ### Feature gates for alpha and beta features
 
 | Feature                                       | Default | Stage | Since | Until |
-<<<<<<< HEAD
-|-----------------------------------------------|---------|-------|-------|-------|
-=======
 | --------------------------------------------- | ------- | ----- | ----- | ----- |
->>>>>>> d6fe21f0
 | `FlavorFungibility`                           | `true`  | Beta  | 0.5   |       |
 | `MultiKueue`                                  | `false` | Alpha | 0.6   | 0.8   |
 | `MultiKueue`                                  | `true`  | Beta  | 0.9   |       |
@@ -321,11 +317,6 @@
 | `WorkloadRequestUseMergePatch`                | `false` | Alpha | 0.14  |       |
 | `SanitizePodSets`                             | `true`  | Beta  | 0.13  |       |
 | `MultiKueueAllowInsecureKubeconfigs`          | `false` | Alpha | 0.13  |       |
-<<<<<<< HEAD
-
-{{% alert title="Note" color="primary" %}}
-The SanitizePodSets and MultiKueueAllowInsecureKubeconfigs features are available starting from versions 0.13.8 and 0.14.3.
-=======
 | `ReclaimablePods`                             | `true`  | Beta  | 0.15  |       |
 | `MultiKueueAdaptersForCustomJobs`             | `false` | Alpha | 0.14  | 0.14  |
 | `MultiKueueAdaptersForCustomJobs`             | `true`  | Beta  | 0.15  |       |
@@ -335,22 +326,12 @@
 {{% alert title="Note" color="primary" %}}
 The SanitizePodSets and MultiKueueAllowInsecureKubeconfigs features are available starting from versions 0.13.8 and 0.14.3.
 The PropagateBatchJobLabelsToWorkload feature is available starting from versions 0.13.10 and 0.14.5.
->>>>>>> d6fe21f0
 {{% /alert %}}
 
 ### Feature gates for graduated or deprecated features
 
 | Feature                               | Default | Stage      | Since | Until |
-<<<<<<< HEAD
-|---------------------------------------|---------|------------|-------|-------|
-| `ManagedJobsNamespaceSelector`        | `true`  | Beta       | 0.10  | 0.13  |
-| `ManagedJobsNamespaceSelector`        | `true`  | GA         | 0.13  |       |
-| `ProvisioningACC`                     | `false` | Alpha      | 0.5   | 0.6   |
-| `ProvisioningACC`                     | `true`  | Beta       | 0.7   |       |
-| `ProvisioningACC`                     | `true`  | GA         | 0.14  |       |
-=======
 | ------------------------------------- | ------- | ---------- | ----- | ----- |
->>>>>>> d6fe21f0
 | `ConfigurableResourceTransformations` | `false` | Alpha      | 0.9   | 0.9   |
 | `ConfigurableResourceTransformations` | `true`  | Beta       | 0.10  | 0.13  |
 | `ConfigurableResourceTransformations` | `true`  | GA         | 0.14  |       |
