---
title: "Installation"
linkTitle: "Installation"
weight: 2
description: >
  Installing Kueue to a Kubernetes Cluster
---

<!-- toc -->

- [Before you begin](#before-you-begin)
- [Install a released version](#install-a-released-version)
  - [Install by kubectl](#install-by-kubectl)
  - [Install by Helm](#install-by-helm)
  - [Add metrics scraping for prometheus-operator](#add-metrics-scraping-for-prometheus-operator)
  - [Add API Priority and Fairness configuration for the visibility API](#add-api-priority-and-fairness-configuration-for-the-visibility-api)
  - [Uninstall](#uninstall)
- [Install a custom-configured released version](#install-a-custom-configured-released-version)
- [Install the latest development version](#install-the-latest-development-version)
  - [Uninstall](#uninstall-1)
- [Build and install from source](#build-and-install-from-source)
  - [Add metrics scraping for prometheus-operator](#add-metrics-scraping-for-prometheus-operator-1)
  - [Uninstall](#uninstall-2)
- [Install via Helm](#install-via-helm)
- [Change the feature gates configuration](#change-the-feature-gates-configuration)
  - [Feature gates for alpha and beta features](#feature-gates-for-alpha-and-beta-features)
  - [Feature gates for graduated or deprecated features](#feature-gates-for-graduated-or-deprecated-features)
- [What's next](#whats-next)

<!-- /toc -->

## Before you begin

Make sure the following conditions are met:

- A Kubernetes cluster with version 1.29 or newer is running. Learn how to [install the Kubernetes tools](https://kubernetes.io/docs/tasks/tools/).
- The kubectl command-line tool has communication with your cluster.

Kueue publishes [metrics](/docs/reference/metrics) to monitor its operators.
You can scrape these metrics with Prometheus.
Use [kube-prometheus](https://github.com/prometheus-operator/kube-prometheus)
if you don't have your own monitoring system.

The webhook server in kueue uses an internal cert management for provisioning certificates. If you want to use
a third-party one, e.g. [cert-manager](https://github.com/cert-manager/cert-manager), follow the [cert manager guide](/docs/tasks/manage/productization/cert_manager).

[feature_gate]: https://kubernetes.io/docs/reference/command-line-tools-reference/feature-gates/

## Install a released version

### Install by kubectl

To install a released version of Kueue in your cluster by kubectl, run the following command:

```shell
kubectl apply --server-side -f https://github.com/kubernetes-sigs/kueue/releases/download/{{< param "version" >}}/manifests.yaml
```

To wait for Kueue to be fully available, run:

```shell
kubectl wait deploy/kueue-controller-manager -nkueue-system --for=condition=available --timeout=5m
```

### Install by Helm

To install a released version of Kueue in your cluster by [Helm](https://helm.sh/), run the following command:

```shell
helm install kueue oci://registry.k8s.io/kueue/charts/kueue \
  --version={{< param "chart_version" >}} \
  --namespace  kueue-system \
  --create-namespace \
  --wait --timeout 300s
```

You can also use the following command:

```shell
helm install kueue https://github.com/kubernetes-sigs/kueue/releases/download/{{< param "version" >}}/kueue-{{< param "chart_version" >}}.tgz \
  --namespace kueue-system \
  --create-namespace \
  --wait --timeout 300s
```

### Add metrics scraping for prometheus-operator

To allow [prometheus-operator](https://github.com/prometheus-operator/prometheus-operator)
to scrape metrics from kueue components, run the following command:

{{% alert title="Note" color="primary" %}}
This feature depends on [servicemonitor CRD](https://github.com/prometheus-operator/kube-prometheus/blob/main/manifests/setup/0servicemonitorCustomResourceDefinition.yaml), please ensure that CRD is installed first.

We can follow [Prometheus Operator Installing guide](https://prometheus-operator.dev/docs/getting-started/installation/) to install it.
{{% /alert %}}

```shell
kubectl apply --server-side -f https://github.com/kubernetes-sigs/kueue/releases/download/{{< param "version" >}}/prometheus.yaml
```

### Add API Priority and Fairness configuration for the visibility API

See [Configure API Priority and Fairness](/docs/tasks/manage/monitor_pending_workloads/pending_workloads_on_demand/#configure-api-priority-and-fairness) for more details.

### Uninstall

To uninstall a released version of Kueue from your cluster by kubectl, run the following command:

```shell
kubectl delete -f https://github.com/kubernetes-sigs/kueue/releases/download/{{< param "version" >}}/manifests.yaml
```

To uninstall a released version of Kueue from your cluster by Helm, run the following command:

```shell
helm uninstall kueue --namespace kueue-system
```

## Install a custom-configured released version

To install a custom-configured released version of Kueue in your cluster, execute the following steps:

1. Download the release's `manifests.yaml` file:

```shell
wget https://github.com/kubernetes-sigs/kueue/releases/download/{{< param "version" >}}/manifests.yaml
```

2. With an editor of your preference, open `manifests.yaml`.
3. In the `kueue-manager-config` ConfigMap manifest, edit the
   `controller_manager_config.yaml` data entry. The entry represents
   the default [KueueConfiguration](/docs/reference/kueue-config.v1beta1).
   The contents of the ConfigMap are similar to the following:

```yaml
apiVersion: v1
kind: ConfigMap
metadata:
  name: kueue-manager-config
  namespace: kueue-system
data:
  controller_manager_config.yaml: |
    apiVersion: config.kueue.x-k8s.io/v1beta1
    kind: Configuration
    namespace: kueue-system
    health:
      healthProbeBindAddress: :8081
    metrics:
      bindAddress: :8443
      # enableClusterQueueResources: true
    webhook:
      port: 9443
    manageJobsWithoutQueueName: true
    internalCertManagement:
      enable: true
      webhookServiceName: kueue-webhook-service
      webhookSecretName: kueue-webhook-server-cert
    waitForPodsReady:
      enable: true
      timeout: 10m
    integrations:
      frameworks:
      - "batch/job"
```

**The `integrations.externalFrameworks` field is available in Kueue v0.7.0 and later.**

{{% alert title="Note" color="primary" %}}
See [All-or-nothing with ready Pods](/docs/tasks/manage/setup_wait_for_pods_ready) to learn
more about using `waitForPodsReady` for Kueue.
{{% /alert %}}

{{% alert title="Note" color="primary" %}}
Certain Kubernetes distributions might use batch/jobs to perform maintenance operations.
For these distributions, setting `manageJobsWithoutQueueName` to `true` without disabling the
`batch/job` integration may prevent system-created jobs from executing.
{{% /alert %}}

4. Apply the customized manifests to the cluster:

```shell
kubectl apply --server-side -f manifests.yaml
```

## Install the latest development version

To install the latest development version of Kueue in your cluster, run the
following command:

```shell
kubectl apply --server-side -k "github.com/kubernetes-sigs/kueue/config/default?ref=main"
```

The controller runs in the `kueue-system` namespace.

### Uninstall

To uninstall Kueue, run the following command:

```shell
kubectl delete -k "github.com/kubernetes-sigs/kueue/config/default?ref=main"
```

## Build and install from source

To build Kueue from source and install Kueue in your cluster, run the following
commands:

```sh
git clone https://github.com/kubernetes-sigs/kueue.git
cd kueue
IMAGE_REGISTRY=registry.example.com/my-user make image-local-push deploy
```

### Add metrics scraping for prometheus-operator

To allow [prometheus-operator](https://github.com/prometheus-operator/prometheus-operator)
to scrape metrics from kueue components, run the following command:

```shell
make prometheus
```

### Uninstall

To uninstall Kueue, run the following command:

```sh
make undeploy
```

## Install via Helm

To install and configure Kueue with [Helm](https://helm.sh/), follow the [instructions](https://github.com/kubernetes-sigs/kueue/blob/main/charts/kueue/README.md).

## Change the feature gates configuration

Kueue uses a similar mechanism to configure features as described in [Kubernetes Feature Gates](https://kubernetes.io/docs/reference/command-line-tools-reference/feature-gates).

In order to change the default of a feature, you need to edit the `kueue-controller-manager` deployment within the kueue installation namespace and change the `manager` container arguments to include

```
--feature-gates=...,<FeatureName>=<true|false>
```

For example, to enable `PartialAdmission`, you should change the manager deployment as follows:

```diff
kind: Deployment
...
spec:
  ...
  template:
    ...
    spec:
      containers:
      - name: manager
        args:
        - --config=/controller_manager_config.yaml
        - --zap-log-level=2
+       - --feature-gates=PartialAdmission=true
```

### Feature gates for alpha and beta features

| Feature                                       | Default | Stage | Since | Until |
<<<<<<< HEAD
| --------------------------------------------- | ------- | ----- | ----- | ----- |
=======
| --------------------------------------------- |---------|-------|-------|-------|
>>>>>>> 1adcc4e7
| `FlavorFungibility`                           | `true`  | Beta  | 0.5   |       |
| `MultiKueue`                                  | `false` | Alpha | 0.6   | 0.8   |
| `MultiKueue`                                  | `true`  | Beta  | 0.9   |       |
| `MultiKueueBatchJobWithManagedBy`             | `false` | Alpha | 0.8   |       |
| `PartialAdmission`                            | `false` | Alpha | 0.4   | 0.4   |
| `PartialAdmission`                            | `true`  | Beta  | 0.5   |       |
<<<<<<< HEAD
| `ProvisioningACC`                             | `false` | Alpha | 0.5   | 0.6   |
| `ProvisioningACC`                             | `true`  | Beta  | 0.7   |       |
=======
>>>>>>> 1adcc4e7
| `VisibilityOnDemand`                          | `false` | Alpha | 0.6   | 0.8   |
| `VisibilityOnDemand`                          | `true`  | Beta  | 0.9   |       |
| `PrioritySortingWithinCohort`                 | `true`  | Beta  | 0.6   |       |
| `LendingLimit`                                | `false` | Alpha | 0.6   | 0.8   |
| `LendingLimit`                                | `true`  | Beta  | 0.9   |       |
<<<<<<< HEAD
| `TopologyAwareScheduling`                     | `false` | Alpha | 0.9   |       |
| `ConfigurableResourceTransformations`         | `false` | Alpha | 0.9   | 0.9   |
| `ConfigurableResourceTransformations`         | `true`  | Beta  | 0.10  |       |
| `ManagedJobsNamespaceSelector`                | `true`  | Beta  | 0.10  | 0.13  |
=======
| `TopologyAwareScheduling`                     | `false` | Alpha | 0.9   | 0.13  |
| `TopologyAwareScheduling`                     | `true`  | Beta  | 0.14  |       |
>>>>>>> 1adcc4e7
| `LocalQueueDefaulting`                        | `false` | Alpha | 0.10  | 0.11  |
| `LocalQueueDefaulting`                        | `true`  | Beta  | 0.12  |       |
| `LocalQueueMetrics`                           | `false` | Alpha | 0.10  |       |
| `HierarchicalCohort`                          | `true`  | Beta  | 0.11  |       |
| `ObjectRetentionPolicies`                     | `false` | Alpha | 0.12  | 0.12  |
| `ObjectRetentionPolicies`                     | `true`  | Beta  | 0.13  |       |
<<<<<<< HEAD
| `TASFailedNodeReplacement`                    | `false` | Alpha | 0.12  |       |
| `AdmissionFairSharing`                        | `false` | Alpha | 0.12  |       |
| `TASFailedNodeReplacementFailFast`            | `false` | Alpha | 0.12  |       |
| `TASReplaceNodeOnPodTermination`              | `false` | Alpha | 0.13  |       |
| `ElasticJobsViaWorkloadSlices`                | `false` | Alpha | 0.13  |       |
| `ManagedJobsNamespaceSelectorAlwaysRespected` | `false` | Alpha | 0.13  |       |
| `FlavorFungibilityImplicitPreferenceDefault`  | `false` | Alpha | 0.13  |       |

### Feature gates for graduated or deprecated features

| Feature                        | Default | Stage      | Since | Until |
| ------------------------------ | ------- | ---------- | ----- | ----- |
| `ManagedJobsNamespaceSelector` | `true`  | Beta       | 0.10  | 0.13  |
| `ManagedJobsNamespaceSelector` | `true`  | GA         | 0.13  |       |
| `ProvisioningACC`              | `false` | Alpha      | 0.5   | 0.6   |
| `ProvisioningACC`              | `true`  | Beta       | 0.7   |       |
| `ProvisioningACC`              | `true`  | GA         | 0.14  |       |
| `QueueVisibility`              | `false` | Alpha      | 0.5   | 0.9   |
| `QueueVisibility`              | `false` | Deprecated | 0.9   |       |
| `TASProfileMostFreeCapacity`   | `false` | Deprecated | 0.11  | 0.13  |
| `TASProfileLeastFreeCapacity`  | `false` | Deprecated | 0.11  |       |
| `TASProfileMixed`              | `false` | Deprecated | 0.11  |       |
=======
| `TASFailedNodeReplacement`                    | `false` | Alpha | 0.12  | 0.13  |
| `TASFailedNodeReplacement`                    | `true`  | Beta  | 0.14  |       |
| `AdmissionFairSharing`                        | `false` | Alpha | 0.12  |       |
| `TASFailedNodeReplacementFailFast`            | `false` | Alpha | 0.12  | 0.13  |
| `TASFailedNodeReplacementFailFast`            | `true`  | Beta  | 0.14  |       |
| `TASReplaceNodeOnPodTermination`              | `false` | Alpha | 0.13  | 0.13  |
| `TASReplaceNodeOnPodTermination`              | `true`  | Beta  | 0.14  |       |
| `ElasticJobsViaWorkloadSlices`                | `false` | Alpha | 0.13  |       |
| `ManagedJobsNamespaceSelectorAlwaysRespected` | `false` | Alpha | 0.13  |       |
| `FlavorFungibilityImplicitPreferenceDefault`  | `false` | Alpha | 0.13  |       |
| `WorkloadRequestUseMergePatch`                | `false` | Alpha | 0.14  |       |

### Feature gates for graduated or deprecated features

| Feature                               | Default | Stage      | Since | Until |
|---------------------------------------| ------- | ---------- | ----- | ----- |
| `ManagedJobsNamespaceSelector`        | `true`  | Beta       | 0.10  | 0.13  |
| `ManagedJobsNamespaceSelector`        | `true`  | GA         | 0.13  |       |
| `ProvisioningACC`                     | `false` | Alpha      | 0.5   | 0.6   |
| `ProvisioningACC`                     | `true`  | Beta       | 0.7   |       |
| `ProvisioningACC`                     | `true`  | GA         | 0.14  |       |
| `ConfigurableResourceTransformations` | `false` | Alpha      | 0.9   | 0.9   |
| `ConfigurableResourceTransformations` | `true`  | Beta       | 0.10  | 0.13  |
| `ConfigurableResourceTransformations` | `true`  | GA         | 0.14  |       |
| `TASProfileMostFreeCapacity`          | `false` | Deprecated | 0.11  | 0.13  |
| `TASProfileLeastFreeCapacity`         | `false` | Deprecated | 0.11  |       |
| `TASProfileMixed`                     | `false` | Deprecated | 0.11  |       |
>>>>>>> 1adcc4e7

## What's next

- Read the [API reference](/docs/reference/kueue-config.v1beta1/#Configuration) for `Configuration`<|MERGE_RESOLUTION|>--- conflicted
+++ resolved
@@ -264,66 +264,26 @@
 ### Feature gates for alpha and beta features
 
 | Feature                                       | Default | Stage | Since | Until |
-<<<<<<< HEAD
-| --------------------------------------------- | ------- | ----- | ----- | ----- |
-=======
 | --------------------------------------------- |---------|-------|-------|-------|
->>>>>>> 1adcc4e7
 | `FlavorFungibility`                           | `true`  | Beta  | 0.5   |       |
 | `MultiKueue`                                  | `false` | Alpha | 0.6   | 0.8   |
 | `MultiKueue`                                  | `true`  | Beta  | 0.9   |       |
 | `MultiKueueBatchJobWithManagedBy`             | `false` | Alpha | 0.8   |       |
 | `PartialAdmission`                            | `false` | Alpha | 0.4   | 0.4   |
 | `PartialAdmission`                            | `true`  | Beta  | 0.5   |       |
-<<<<<<< HEAD
-| `ProvisioningACC`                             | `false` | Alpha | 0.5   | 0.6   |
-| `ProvisioningACC`                             | `true`  | Beta  | 0.7   |       |
-=======
->>>>>>> 1adcc4e7
 | `VisibilityOnDemand`                          | `false` | Alpha | 0.6   | 0.8   |
 | `VisibilityOnDemand`                          | `true`  | Beta  | 0.9   |       |
 | `PrioritySortingWithinCohort`                 | `true`  | Beta  | 0.6   |       |
 | `LendingLimit`                                | `false` | Alpha | 0.6   | 0.8   |
 | `LendingLimit`                                | `true`  | Beta  | 0.9   |       |
-<<<<<<< HEAD
-| `TopologyAwareScheduling`                     | `false` | Alpha | 0.9   |       |
-| `ConfigurableResourceTransformations`         | `false` | Alpha | 0.9   | 0.9   |
-| `ConfigurableResourceTransformations`         | `true`  | Beta  | 0.10  |       |
-| `ManagedJobsNamespaceSelector`                | `true`  | Beta  | 0.10  | 0.13  |
-=======
 | `TopologyAwareScheduling`                     | `false` | Alpha | 0.9   | 0.13  |
 | `TopologyAwareScheduling`                     | `true`  | Beta  | 0.14  |       |
->>>>>>> 1adcc4e7
 | `LocalQueueDefaulting`                        | `false` | Alpha | 0.10  | 0.11  |
 | `LocalQueueDefaulting`                        | `true`  | Beta  | 0.12  |       |
 | `LocalQueueMetrics`                           | `false` | Alpha | 0.10  |       |
 | `HierarchicalCohort`                          | `true`  | Beta  | 0.11  |       |
 | `ObjectRetentionPolicies`                     | `false` | Alpha | 0.12  | 0.12  |
 | `ObjectRetentionPolicies`                     | `true`  | Beta  | 0.13  |       |
-<<<<<<< HEAD
-| `TASFailedNodeReplacement`                    | `false` | Alpha | 0.12  |       |
-| `AdmissionFairSharing`                        | `false` | Alpha | 0.12  |       |
-| `TASFailedNodeReplacementFailFast`            | `false` | Alpha | 0.12  |       |
-| `TASReplaceNodeOnPodTermination`              | `false` | Alpha | 0.13  |       |
-| `ElasticJobsViaWorkloadSlices`                | `false` | Alpha | 0.13  |       |
-| `ManagedJobsNamespaceSelectorAlwaysRespected` | `false` | Alpha | 0.13  |       |
-| `FlavorFungibilityImplicitPreferenceDefault`  | `false` | Alpha | 0.13  |       |
-
-### Feature gates for graduated or deprecated features
-
-| Feature                        | Default | Stage      | Since | Until |
-| ------------------------------ | ------- | ---------- | ----- | ----- |
-| `ManagedJobsNamespaceSelector` | `true`  | Beta       | 0.10  | 0.13  |
-| `ManagedJobsNamespaceSelector` | `true`  | GA         | 0.13  |       |
-| `ProvisioningACC`              | `false` | Alpha      | 0.5   | 0.6   |
-| `ProvisioningACC`              | `true`  | Beta       | 0.7   |       |
-| `ProvisioningACC`              | `true`  | GA         | 0.14  |       |
-| `QueueVisibility`              | `false` | Alpha      | 0.5   | 0.9   |
-| `QueueVisibility`              | `false` | Deprecated | 0.9   |       |
-| `TASProfileMostFreeCapacity`   | `false` | Deprecated | 0.11  | 0.13  |
-| `TASProfileLeastFreeCapacity`  | `false` | Deprecated | 0.11  |       |
-| `TASProfileMixed`              | `false` | Deprecated | 0.11  |       |
-=======
 | `TASFailedNodeReplacement`                    | `false` | Alpha | 0.12  | 0.13  |
 | `TASFailedNodeReplacement`                    | `true`  | Beta  | 0.14  |       |
 | `AdmissionFairSharing`                        | `false` | Alpha | 0.12  |       |
@@ -351,7 +311,6 @@
 | `TASProfileMostFreeCapacity`          | `false` | Deprecated | 0.11  | 0.13  |
 | `TASProfileLeastFreeCapacity`         | `false` | Deprecated | 0.11  |       |
 | `TASProfileMixed`                     | `false` | Deprecated | 0.11  |       |
->>>>>>> 1adcc4e7
 
 ## What's next
 
