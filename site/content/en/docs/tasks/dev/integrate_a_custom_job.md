---
title: "Integrate a custom Job with Kueue"
date: 2023-07-25
weight: 8
description: >
  Integrate a custom Job with Kueue.
---

Kueue has built-in integrations for several Job types, including
Kubernetes batch Job, MPIJob, RayJob and JobSet.

There are two options for adding an additional integration for a Job-like CRD with Kueue:
- As part of the Kueue repository
- Writing an external controller

This guide is for [platform developers](/docs/tasks#platform-developer) and describes how
to build a new integration. Integrations should be built using the APIs provided by
Kueue's `jobframework` package. This will both simplify development and ensure that
your controller will be properly structured to become a core built-in integration if your
Job type is widely used by the community.

## Overview of Requirements

Kueue uses the [controller-runtime](https://github.com/kubernetes-sigs/controller-runtime).
We recommend becoming familiar with it and with
[Kubebuilder](https://github.com/kubernetes-sigs/kubebuilder) before starting to build a Kueue integration.

Whether you are building an external or built-in integration, your main tasks are
the following:

1. To work with Kueue, your custom Job CRD should have a suspend-like
field, with semantics similar to the [`suspend` field in a Kubernetes
Job](https://kubernetes.io/docs/concepts/workloads/controllers/job/#suspending-a-job).
The field needs to be in your CRD's `spec`, not its `status`, to enable its
value to be set from a webhook. Your CRD's primary controller must respond to
changes in the value of this field by suspending or unsuspending its owned resources.

2. You will need to register the GroupVersionKind of your CRD with Kueue as
an integration.

3. You will need to instantiate various pieces of Kueue's `jobframework` package for
your CRD:
   - You will need to implement Kueue's `GenericJob` interface for your CRD
   - You will need to instantiate a `ReconcilerFactory` and register it with the controller runtime.
   - You will need to add a `+kubebuilder:rbac` directive for your CRD so Kueue will be permitted to manage it.
   - You will need to register webhooks that set the initial value of the `suspend` field in instances
     of your CRD and validate Kueue invariants on creation and update operations.
   - You will need to instantiate a `Workload` indexer for your CRD.

## Building a Built-in Integration

To get started, add a new folder in `./pkg/controller/jobs/` to host the implementation of the integration.

Here are completed built-in integrations you can learn from:
   - [BatchJob](https://github.com/kubernetes-sigs/kueue/tree/main/pkg/controller/jobs/job)
   - [JobSet](https://github.com/kubernetes-sigs/kueue/tree/main/pkg/controller/jobs/jobset)
   - [MPIJob](https://github.com/kubernetes-sigs/kueue/tree/main/pkg/controller/jobs/mpijob)
   - [RayJob](https://github.com/kubernetes-sigs/kueue/tree/main/pkg/controller/jobs/rayjob)

### Registration

Add your framework name to `.integrations.frameworks` in [controller_manager_config.yaml](https://github.com/kubernetes-sigs/kueue/blob/main/config/components/manager/controller_manager_config.yaml)

Add RBAC Authorization for your CRD using [kubebuilder marker comments](https://book.kubebuilder.io/reference/markers/rbac.html).

Write a go `func init()` that invokes the jobframework `RegisterIntegration()` function.

### Job Framework

In the `mycrd_controller.go` file in your folder, implement the `GenericJob` interface, and other optional [interfaces defined by the framework](https://github.com/kubernetes-sigs/kueue/blob/main/pkg/controller/jobframework/interface.go).

In the `mycrd_webhook.go` file in your folder, provide the webhook that invokes helper methods in from the jobframework to
set the initial suspend status of created jobs and validate invariants.

Add testing files for both the controller and the webhook.  You can check the test files in the other subfolders of `./pkg/controller/jobs/`
to learn how to implement them.

### Developing a mutation and validation webhook

Once you have implemented the `GenericJob` interface, you can register a webhook for the type by using
the `BaseWebhookFactory` in `pkg/controller/jobframework`. This webhook ensures that a job is created
in a suspended state and that queue names don't change when the job is admitted. You can read the
[MPIJob](https://github.com/kubernetes-sigs/kueue/tree/main/pkg/controller/jobs/mpijob) integration as an example.

For certain use cases, you might need to register a dedicated webhook. In this case, you should use
Kueue's `LosslessDefaulter`, which ensures that the defaulter is compatible with future versions of the
CRD, under the assumption that the defaulter does **not** remove any fields from the original object.
You can read the [BatchJob](https://github.com/kubernetes-sigs/kueue/tree/main/pkg/controller/jobs/job)
integration as an example for how to use a `LosslessDefaulter`.

If the suggestions above are incompatible with your use case, beware of potential
[problems when using controller-runtime's CustomDefaulter](https://groups.google.com/a/kubernetes.io/g/wg-batch/c/WAaabCuGCoY).

### Adjust build system

Add required dependencies to compile your code. For example, using `go get github.com/kubeflow/mpi-operator@0.4.0`.

Update the [Makefile](https://github.com/kubernetes-sigs/kueue/blob/main/Makefile) for testing.
   - Add commands which copy the CRD of your custom job to the Kueue project.
   - Add your custom job operator CRD dependencies into `test-integration`.

## Building an External Integration

Building an external integration is similar to building a built-in integration, except that
you will instantiate Kueue's `jobframework` for your CRD in a separate executable.  The only
change you will make to the primary Kueue manager is a deployment-time configuration change
to enable it to recognize that your CRD is being managed by a Kueue-compatible manager.

Here are completed external integrations you can learn from:
   - [AppWrapper](https://github.com/project-codeflare/appwrapper)

### Registration

Configure Kueue by adding your framework's GroupVersionKind to `.integrations.externalFrameworks` in [controller_manager_config.yaml](
https://kueue.sigs.k8s.io/docs/installation/#install-a-custom-configured-released-version).

### Job Framework

Make the following changes to an existing controller-runtime based manager for your CRD.

Add a dependency on Kueue to your `go.mod` so you can import `jobframework` as a go library.

In a new `mycrd_workload_controller.go` file, implement the `GenericJob` interface, and other optional [interfaces defined by the framework](https://github.com/kubernetes-sigs/kueue/blob/main/pkg/controller/jobframework/interface.go).

Extend the existing webhook for your CRD to invoke Kueue's webhook helper methods:
   - Your defaulter should invoke `jobframework.ApplyDefaultForSuspend` in [defaults.go](https://github.com/kubernetes-sigs/kueue/blob/main/pkg/controller/jobframework/defaults.go)
   - Your validator should invoke `jobframework.ValidateJobOnCreate` and `jobframework.ValidateJobOnUpdate` in [validation.go](https://github.com/kubernetes-sigs/kueue/blob/main/pkg/controller/jobframework/validation.go)

Extend your manager's startup procedure to do the following:
<<<<<<< HEAD
   - Using the `jobframework.NewGenericReconcilerFactory` method, create an instance of Kueue's JobReconicler
=======
   - Using the `jobframework.NewGenericReconcilerFactory` method, create an instance of Kueue's JobReconciler
>>>>>>> a4849574
     for your CRD and register it with the controller-runtime manager.
   - Invoke `jobframework.SetupWorkloadOwnerIndex` to create an indexer for Workloads owned by your CRD.

Extend your existing RBAC Authorizations to include the privileges needed by
Kueue's JobReconciler:
```go
// +kubebuilder:rbac:groups=scheduling.k8s.io,resources=priorityclasses,verbs=list;get;watch
// +kubebuilder:rbac:groups="",resources=events,verbs=create;watch;update;patch
// +kubebuilder:rbac:groups=kueue.x-k8s.io,resources=workloads,verbs=get;list;watch;create;update;patch;delete
// +kubebuilder:rbac:groups=kueue.x-k8s.io,resources=workloads/status,verbs=get;update;patch
// +kubebuilder:rbac:groups=kueue.x-k8s.io,resources=workloads/finalizers,verbs=update
// +kubebuilder:rbac:groups=kueue.x-k8s.io,resources=resourceflavors,verbs=get;list;watch
// +kubebuilder:rbac:groups=kueue.x-k8s.io,resources=workloadpriorityclasses,verbs=get;list;watch

```

For a concrete example, consult these pieces of the AppWrapper controller:
   - [workload_controller.go](https://github.com/project-codeflare/appwrapper/blob/main/internal/controller/workload/workload_controller.go)
   - [appwrapper_webhook.go](https://github.com/project-codeflare/appwrapper/blob/main/internal/webhook/appwrapper_webhook.go)
   - [setup.go](https://github.com/project-codeflare/appwrapper/blob/main/pkg/controller/setup.go)<|MERGE_RESOLUTION|>--- conflicted
+++ resolved
@@ -127,11 +127,7 @@
    - Your validator should invoke `jobframework.ValidateJobOnCreate` and `jobframework.ValidateJobOnUpdate` in [validation.go](https://github.com/kubernetes-sigs/kueue/blob/main/pkg/controller/jobframework/validation.go)
 
 Extend your manager's startup procedure to do the following:
-<<<<<<< HEAD
-   - Using the `jobframework.NewGenericReconcilerFactory` method, create an instance of Kueue's JobReconicler
-=======
    - Using the `jobframework.NewGenericReconcilerFactory` method, create an instance of Kueue's JobReconciler
->>>>>>> a4849574
      for your CRD and register it with the controller-runtime manager.
    - Invoke `jobframework.SetupWorkloadOwnerIndex` to create an indexer for Workloads owned by your CRD.
 
