--- conflicted
+++ resolved
@@ -40,11 +40,7 @@
 | Feature                                                                                                         | Batch&nbsp;Job | JobSet | MXJob | PaddleJob | PytorchJob | TFJob | XGBoostJob | MPIJob | Pod | RayCluster | RayJob |
 |-----------------------------------------------------------------------------------------------------------------|----------------|--------|-------|-----------|------------|-------|------------|--------|-----|------------|--------|
 | [Dynamic Reclaim](/docs/concepts/workload/#dynamic-reclaim)                                                     | +              | +      |       |           |            |       |            |        | +   |            |        |
-<<<<<<< HEAD
-| [MultiKueue](/docs/concepts/multikueue/)                                                                        | +              | +      |       | +         | +          | +     | +          |        |     |            |        |
-=======
 | [MultiKueue](/docs/concepts/multikueue/)                                                                        | +              | +      |       | +         | +          | +     | +          | +      |     |            |        |
->>>>>>> a4849574
 | [MultiKueueBatchJobWithManagedBy](/docs/concepts/multikueue/#multikueuebatchjobwithmanagedby-enabled)           | +              |        |       |           |            |       |            |        |     |            |        |
 | [PartialAdmission](/docs/tasks/run/jobs/#partial-admission)                                                     | +              |        |       |           |            |       |            |        |     |            |        |
 | [Workload Priority Class](/docs/concepts/workload_priority_class/)                                              | +              | +      | +     | +         | +          | +     | +          | +      | +   | +          | +      |
@@ -56,10 +52,7 @@
 | [LendingLimit](/docs/concepts/cluster_queue/#lendinglimit)                                                      | +              | +      | +     | +         | +          | +     | +          | +      | +   | +          | +      |
 | [All-or-nothing with ready Pods](/docs/concepts/workload/#all-or-nothing-semantics-for-job-resource-assignment) | +              | +      | +     | +         | +          | +     | +          | +      | +   | +          | +      |
 | [Fair Sharing](/docs/concepts/preemption/#fair-sharing)                                                         | +              | +      | +     | +         | +          | +     | +          | +      | +   | +          | +      |
-<<<<<<< HEAD
-=======
 | [Topology Aware Scheduling](/docs/concepts/topology_aware_scheduling)                                           | +              | +      | +     | +         | +          | +     | +          | +      | +   | +          | +      |
->>>>>>> a4849574
 
 ## High-level Kueue operation
 
