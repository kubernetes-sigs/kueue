--- conflicted
+++ resolved
@@ -80,11 +80,7 @@
 
 ### Resource Groups
 
-<<<<<<< HEAD
-When a ResourceFlavor is tied to a node group, machine familiy or VM availability policy,
-=======
 When a ResourceFlavor is tied to a node group, machine family or VM availability policy,
->>>>>>> a4849574
 it is a common requirement that all the resources associated to the nodes (such as `cpu`, `memory` and GPUs)
 should be assigned to the same flavor during admission.
 To tie two or more resources to the same set of flavors, list them in the same resource group.
