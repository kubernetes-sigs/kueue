---
title: "安装"
linkTitle: "安装"
weight: 2
description: >
  将 Kueue 安装到 Kubernetes 集群
---

<!-- toc -->

- [开始之前](#before-you-begin)
- [安装正式版本](#install-a-released-version)
  - [通过 kubectl 安装](#install-by-kubectl)
  - [通过 Helm 安装](#install-by-helm)
  - [为 Prometheus-Operator 添加指标采集](#add-metrics-scraping-for-prometheus-operator)
  - [为可见性 API 添加 API 优先级和公平性配置](#add-api-priority-and-fairness-configuration-for-the-visibility-api)
  - [卸载](#uninstall)
- [安装自定义配置的正式版本](#install-a-custom-configured-released-version)
- [安装最新开发版本](#install-the-latest-development-version)
  - [卸载](#uninstall-1)
- [从源代码构建和安装](#build-and-install-from-source)
  - [为 Prometheus-Operator 添加指标采集](#add-metrics-scraping-for-prometheus-operator-1)
  - [卸载](#uninstall-2)
- [通过 Helm 安装](#install-via-helm)
- [更改特性配置](#change-the-feature-gates-configuration)
  - [Alpha 和 Beta 级别特性的特性门控](#feature-gates-for-alpha-and-beta-features)
  - [已毕业或已弃用特性的特性门控](#feature-gates-for-graduated-or-deprecated-features)
- [接下来是什么](#whats-next)

<!-- /toc -->

## 开始之前 {#before-you-begin}

确保满足以下条件：

- 运行版本为 1.29 或更新的 Kubernetes 集群。了解如何[安装 Kubernetes 工具](https://kubernetes.io/docs/tasks/tools/)。
- kubectl 命令行工具已与你的集群通信。

Kueue 发布[指标](/docs/reference/metrics)以监控其控制器组件。
你可以使用 Prometheus 采集这些指标。
如果你没有自己的监控系统，请使用 [kube-prometheus](https://github.com/prometheus-operator/kube-prometheus)。

Kueue 中的 Webhook 服务使用内部证书管理来配置证书。如果你想使用第三方证书，例如
[cert-manager](https://github.com/cert-manager/cert-manager)，请遵循[证书管理指南](/docs/tasks/manage/installation)。

[feature_gate]: https://kubernetes.io/docs/reference/command-line-tools-reference/feature-gates/

## 安装正式版本 {#install-a-released-version}

### 通过 kubectl 安装 {#install-by-kubectl}

要通过 kubectl 在集群中安装已发布的 Kueue 版本，请运行以下命令：

```shell
kubectl apply --server-side -f https://github.com/kubernetes-sigs/kueue/releases/download/{{< param "version" >}}/manifests.yaml
```

要等待 Kueue 完全可用，请运行：

```shell
kubectl wait deploy/kueue-controller-manager -nkueue-system --for=condition=available --timeout=5m
```

### 通过 Helm 安装 {#install-by-helm}

要通过 [Helm](https://helm.sh/) 在集群中安装已发布的 Kueue 版本，请运行以下命令：

```shell
helm install kueue oci://registry.k8s.io/kueue/charts/kueue \
  --version={{< param "chart_version" >}} \
  --namespace  kueue-system \
  --create-namespace \
  --wait --timeout 300s
```

你还可以使用以下命令：

```shell
helm install kueue https://github.com/kubernetes-sigs/kueue/releases/download/{{< param "version" >}}/kueue-{{< param "chart_version" >}}.tgz \
  --namespace kueue-system \
  --create-namespace \
  --wait --timeout 300s
```

### 为 Prometheus-Operator 添加指标采集 {#add-metrics-scraping-for-prometheus-operator}

要允许 [prometheus-operator](https://github.com/prometheus-operator/prometheus-operator)
从 Kueue 组件中采集指标，请运行以下命令：

{{% alert title="Note" color="primary" %}}
此功能依赖于 [servicemonitor CRD](https://github.com/prometheus-operator/kube-prometheus/blob/main/manifests/setup/0servicemonitorCustomResourceDefinition.yaml)，请确保首先安装了 CRD。

我们可以遵循 [Prometheus Operator 安装指南](https://prometheus-operator.dev/docs/getting-started/installation/)来安装它。
{{% /alert %}}

```shell
kubectl apply --server-side -f https://github.com/kubernetes-sigs/kueue/releases/download/{{< param "version" >}}/prometheus.yaml
```

### 为可见性 API 添加 API 优先级和公平性配置 {#add-api-priority-and-fairness-configuration-for-the-visibility-api}

有关更多详细信息，请参阅[配置 API 优先级和公平性](/docs/tasks/manage/monitor_pending_workloads/pending_workloads_on_demand/#configure-api-priority-and-fairness)。

### 卸载 {#uninstall}

要通过 kubectl 从集群中卸载已发布的 Kueue 版本，请运行以下命令：

```shell
kubectl delete -f https://github.com/kubernetes-sigs/kueue/releases/download/{{< param "version" >}}/manifests.yaml
```

要通过 Helm 从集群中卸载已发布的 Kueue 版本，请运行以下命令：

```shell
helm uninstall kueue --namespace kueue-system
```

## 安装自定义配置的正式版本 {#install-a-custom-configured-released-version}

要安装自定义配置的已发布版本的 Kueue，请执行以下步骤：

1. 下载发布的 `manifests.yaml` 文件：

```shell
wget https://github.com/kubernetes-sigs/kueue/releases/download/{{< param "version" >}}/manifests.yaml
```

2. 使用你喜欢的编辑器打开 `manifests.yaml`。
3. 在 `kueue-manager-config` ConfigMap 清单中，编辑
   `controller_manager_config.yaml` 数据条目。该条目代表默认的
   [KueueConfiguration](/docs/reference/kueue-config.v1beta1)。
   ConfigMap 的内容类似于以下内容：

```yaml
apiVersion: v1
kind: ConfigMap
metadata:
  name: kueue-manager-config
  namespace: kueue-system
data:
  controller_manager_config.yaml: |
    apiVersion: config.kueue.x-k8s.io/v1beta2
    kind: Configuration
    namespace: kueue-system
    health:
      healthProbeBindAddress: :8081
    metrics:
      bindAddress: :8443
      # enableClusterQueueResources: true
    webhook:
      port: 9443
    manageJobsWithoutQueueName: true
    internalCertManagement:
      enable: true
      webhookServiceName: kueue-webhook-service
      webhookSecretName: kueue-webhook-server-cert
    waitForPodsReady:
      timeout: 10m
    integrations:
      frameworks:
      - "batch/job"
```

**`integrations.externalFrameworks` 字段在 Kueue v0.7.0 及更高版本中可用。**

{{% alert title="Note" color="primary" %}}
请参阅 [All-or-nothing 与就绪 Pod](/docs/tasks/manage/setup_wait_for_pods_ready) 以了解
有关为 Kueue 使用 `waitForPodsReady` 的更多信息。
{{% /alert %}}

{{% alert title="Note" color="primary" %}}
某些 Kubernetes 发行版可能会使用 batch/jobs 执行维护操作。
对于这些发行版，将 `manageJobsWithoutQueueName` 设置为 `true` 而不禁用
`batch/job` 集成可能会阻止系统创建的作业执行。
{{% /alert %}}

4. 将自定义清单应用于集群：

```shell
kubectl apply --server-side -f manifests.yaml
```

## 安装最新开发版本 {#install-the-latest-development-version}

要安装最新开发版本的 Kueue，请运行以下命令：

```shell
kubectl apply --server-side -k "github.com/kubernetes-sigs/kueue/config/default?ref=main"
```

控制器在 `kueue-system` 命名空间中运行。

### 卸载 {#uninstall-1}

要卸载 Kueue，请运行以下命令：

```shell
kubectl delete -k "github.com/kubernetes-sigs/kueue/config/default?ref=main"
```

## 从源代码构建和安装 {#build-and-install-from-source}

要从源代码构建 Kueue 并将其安装在你的集群中，请运行以下命令：

```sh
git clone https://github.com/kubernetes-sigs/kueue.git
cd kueue
IMAGE_REGISTRY=registry.example.com/my-user make image-local-push deploy
```

### 为 Prometheus-Operator 添加指标采集 {#add-metrics-scraping-for-prometheus-operator-1}

要允许 [prometheus-operator](https://github.com/prometheus-operator/prometheus-operator)
从 Kueue 组件中采集指标，请运行以下命令：

```shell
make prometheus
```

### 卸载 {#uninstall-2}

要卸载 Kueue，请运行以下命令：

```sh
make undeploy
```

## 通过 Helm 安装 {#install-via-helm}

要使用 [Helm](https://helm.sh/) 安装和配置 Kueue，请遵循[说明](https://github.com/kubernetes-sigs/kueue/blob/main/charts/kueue/README.md)。

## 更改特性门控配置 {#change-the-feature-gates-configuration}

Kueue 使用类似于
[Kubernetes 特性门控](https://kubernetes.io/docs/reference/command-line-tools-reference/feature-gates)
中描述的机制来配置功能。

为了更改功能的默认值，你需要编辑 kueue 安装命名空间中的 `kueue-controller-manager` 部署，
并更改 `manager` 容器参数以包括

```
--feature-gates=...,<FeatureName>=<true|false>
```

例如，要启用 `PartialAdmission`，你应该按如下方式更改管理器部署：

```diff
kind: Deployment
...
spec:
  ...
  template:
    ...
    spec:
      containers:
      - name: manager
        args:
        - --config=/controller_manager_config.yaml
        - --zap-log-level=2
+       - --feature-gates=PartialAdmission=true
```

### Alpha 和 Beta 级别特性的特性门控 {#feature-gates-for-alpha-and-beta-features}

<<<<<<< HEAD
| 功能                                          | 默认值  | 阶段  | 起始版本  | 截止版本  |
| --------------------------------------------- | ------- | ----- |-------|-------|
| `FlavorFungibility`                           | `true`  | Beta  | 0.5   |       |
| `MultiKueue`                                  | `false` | Alpha | 0.6   | 0.8   |
| `MultiKueue`                                  | `true`  | Beta  | 0.9   |       |
| `MultiKueueBatchJobWithManagedBy`             | `false` | Alpha | 0.8   |       |
| `PartialAdmission`                            | `false` | Alpha | 0.4   | 0.4   |
| `PartialAdmission`                            | `true`  | Beta  | 0.5   |       |
| `VisibilityOnDemand`                          | `false` | Alpha | 0.6   | 0.8   |
| `VisibilityOnDemand`                          | `true`  | Beta  | 0.9   |       |
| `PrioritySortingWithinCohort`                 | `true`  | Beta  | 0.6   |       |
| `LendingLimit`                                | `false` | Alpha | 0.6   | 0.8   |
| `LendingLimit`                                | `true`  | Beta  | 0.9   |       |
| `TopologyAwareScheduling`                     | `false` | Alpha | 0.9   | 0.13  |
| `TopologyAwareScheduling`                     | `true`  | Beta  | 0.14  |       |
| `LocalQueueDefaulting`                        | `false` | Alpha | 0.10  | 0.11  |
| `LocalQueueDefaulting`                        | `true`  | Beta  | 0.12  |       |
| `LocalQueueMetrics`                           | `false` | Alpha | 0.10  |       |
| `HierarchicalCohort`                          | `true`  | Beta  | 0.11  |       |
| `ObjectRetentionPolicies`                     | `false` | Alpha | 0.12  | 0.12  |
| `ObjectRetentionPolicies`                     | `true`  | Beta  | 0.13  |       |
| `TASFailedNodeReplacement`                    | `false` | Alpha | 0.12  | 0.13  |
| `TASFailedNodeReplacement`                    | `true`  | Beta  | 0.14  |       |
| `AdmissionFairSharing`                        | `false` | Alpha | 0.12  |       |
| `TASFailedNodeReplacementFailFast`            | `false` | Alpha | 0.12  | 0.13  |
| `TASFailedNodeReplacementFailFast`            | `true`  | Beta  | 0.14  |       |
| `TASReplaceNodeOnPodTermination`              | `false` | Alpha | 0.13  | 0.13  |
| `TASReplaceNodeOnPodTermination`              | `true`  | Beta  | 0.14  |       |
| `ElasticJobsViaWorkloadSlices`                | `false` | Alpha | 0.13  |       |
| `ManagedJobsNamespaceSelectorAlwaysRespected` | `false` | Alpha | 0.13  |       |
| `FlavorFungibilityImplicitPreferenceDefault`  | `false` | Alpha | 0.13  |       |
| `WorkloadRequestUseMergePatch`                | `false` | Alpha | 0.14  |       |
| `SanitizePodSets`                             | `true`  | Beta  | 0.13  |       |
| `MultiKueueAllowInsecureKubeconfigs`          | `false` | Alpha | 0.13  |       |

### 已毕业或已弃用特性的特性门控 {#feature-gates-for-graduated-or-deprecated-features}

| 功能                                    | 默认值  | 阶段       | 起始版本    | 截止版本    |
|---------------------------------------|---------|------------|-------|-------|
| `ManagedJobsNamespaceSelector`        | `true`  | Beta       | 0.10  | 0.13  |
| `ManagedJobsNamespaceSelector`        | `true`  | GA         | 0.13  |       |
| `ProvisioningACC`                     | `false` | Alpha      | 0.5   | 0.6   |
| `ProvisioningACC`                     | `true`  | Beta       | 0.7   |       |
| `ProvisioningACC`                     | `true`  | GA         | 0.14  |       |
| `ConfigurableResourceTransformations` | `false` | Alpha      | 0.9   | 0.9   |
| `ConfigurableResourceTransformations` | `true`  | Beta       | 0.10  | 0.13  |
| `ConfigurableResourceTransformations` | `true`  | GA         | 0.14  |       |
| `TASProfileMostFreeCapacity`          | `false` | Deprecated | 0.11  | 0.13  |
| `TASProfileLeastFreeCapacity`         | `false` | Deprecated | 0.11  |       |
| `TASProfileMixed`                     | `false` | Deprecated | 0.11  |       |
=======
| 功能                                            | 默认值     | 阶段    | 起始版本 | 截止版本 |
|-----------------------------------------------|---------|-------|------|------|
| `FlavorFungibility`                           | `true`  | Beta  | 0.5  |      |
| `MultiKueue`                                  | `false` | Alpha | 0.6  | 0.8  |
| `MultiKueue`                                  | `true`  | Beta  | 0.9  |      |
| `MultiKueueBatchJobWithManagedBy`             | `false` | Alpha | 0.8  | 0.15 |
| `MultiKueueBatchJobWithManagedBy`             | `true`  | Beta  | 0.15 |      |
| `PartialAdmission`                            | `false` | Alpha | 0.4  | 0.4  |
| `PartialAdmission`                            | `true`  | Beta  | 0.5  |      |
| `VisibilityOnDemand`                          | `false` | Alpha | 0.6  | 0.8  |
| `VisibilityOnDemand`                          | `true`  | Beta  | 0.9  |      |
| `PrioritySortingWithinCohort`                 | `true`  | Beta  | 0.6  |      |
| `LendingLimit`                                | `false` | Alpha | 0.6  | 0.8  |
| `LendingLimit`                                | `true`  | Beta  | 0.9  |      |
| `TopologyAwareScheduling`                     | `false` | Alpha | 0.9  | 0.13 |
| `TopologyAwareScheduling`                     | `true`  | Beta  | 0.14 |      |
| `LocalQueueDefaulting`                        | `false` | Alpha | 0.10 | 0.11 |
| `LocalQueueDefaulting`                        | `true`  | Beta  | 0.12 |      |
| `LocalQueueMetrics`                           | `false` | Alpha | 0.10 |      |
| `HierarchicalCohort`                          | `true`  | Beta  | 0.11 |      |
| `ObjectRetentionPolicies`                     | `false` | Alpha | 0.12 | 0.12 |
| `ObjectRetentionPolicies`                     | `true`  | Beta  | 0.13 |      |
| `TASFailedNodeReplacement`                    | `false` | Alpha | 0.12 | 0.13 |
| `TASFailedNodeReplacement`                    | `true`  | Beta  | 0.14 |      |
| `AdmissionFairSharing`                        | `false` | Alpha | 0.12 |      |
| `TASFailedNodeReplacementFailFast`            | `false` | Alpha | 0.12 | 0.13 |
| `TASFailedNodeReplacementFailFast`            | `true`  | Beta  | 0.14 |      |
| `TASReplaceNodeOnPodTermination`              | `false` | Alpha | 0.13 | 0.13 |
| `TASReplaceNodeOnPodTermination`              | `true`  | Beta  | 0.14 |      |
| `ElasticJobsViaWorkloadSlices`                | `false` | Alpha | 0.13 |      |
| `ManagedJobsNamespaceSelectorAlwaysRespected` | `false` | Alpha | 0.13 |      |
| `FlavorFungibilityImplicitPreferenceDefault`  | `false` | Alpha | 0.13 | 0.16 |
| `WorkloadRequestUseMergePatch`                | `false` | Alpha | 0.14 |      |
| `SanitizePodSets`                             | `true`  | Beta  | 0.13 |      |
| `MultiKueueAllowInsecureKubeconfigs`          | `false` | Alpha | 0.13 |      |

### 已毕业或已弃用特性的特性门控 {#feature-gates-for-graduated-or-deprecated-features}

| 功能                                    | 默认值     | 阶段         | 起始版本 | 截止版本 |
|---------------------------------------|---------|------------|------|------|
| `ManagedJobsNamespaceSelector`        | `true`  | Beta       | 0.10 | 0.13 |
| `ManagedJobsNamespaceSelector`        | `true`  | GA         | 0.13 |      |
| `ConfigurableResourceTransformations` | `false` | Alpha      | 0.9  | 0.9  |
| `ConfigurableResourceTransformations` | `true`  | Beta       | 0.10 | 0.13 |
| `ConfigurableResourceTransformations` | `true`  | GA         | 0.14 |      |
| `TASProfileMostFreeCapacity`          | `false` | Deprecated | 0.11 | 0.13 |
| `TASProfileLeastFreeCapacity`         | `false` | Deprecated | 0.11 |      |
| `TASProfileMixed`                     | `false` | Deprecated | 0.11 |      |
>>>>>>> d6fe21f0

## 接下来是什么 {#whats-next}

- 阅读 [`Configuration` 的 API 参考](/docs/reference/kueue-config.v1beta1/#Configuration)<|MERGE_RESOLUTION|>--- conflicted
+++ resolved
@@ -262,58 +262,6 @@
 
 ### Alpha 和 Beta 级别特性的特性门控 {#feature-gates-for-alpha-and-beta-features}
 
-<<<<<<< HEAD
-| 功能                                          | 默认值  | 阶段  | 起始版本  | 截止版本  |
-| --------------------------------------------- | ------- | ----- |-------|-------|
-| `FlavorFungibility`                           | `true`  | Beta  | 0.5   |       |
-| `MultiKueue`                                  | `false` | Alpha | 0.6   | 0.8   |
-| `MultiKueue`                                  | `true`  | Beta  | 0.9   |       |
-| `MultiKueueBatchJobWithManagedBy`             | `false` | Alpha | 0.8   |       |
-| `PartialAdmission`                            | `false` | Alpha | 0.4   | 0.4   |
-| `PartialAdmission`                            | `true`  | Beta  | 0.5   |       |
-| `VisibilityOnDemand`                          | `false` | Alpha | 0.6   | 0.8   |
-| `VisibilityOnDemand`                          | `true`  | Beta  | 0.9   |       |
-| `PrioritySortingWithinCohort`                 | `true`  | Beta  | 0.6   |       |
-| `LendingLimit`                                | `false` | Alpha | 0.6   | 0.8   |
-| `LendingLimit`                                | `true`  | Beta  | 0.9   |       |
-| `TopologyAwareScheduling`                     | `false` | Alpha | 0.9   | 0.13  |
-| `TopologyAwareScheduling`                     | `true`  | Beta  | 0.14  |       |
-| `LocalQueueDefaulting`                        | `false` | Alpha | 0.10  | 0.11  |
-| `LocalQueueDefaulting`                        | `true`  | Beta  | 0.12  |       |
-| `LocalQueueMetrics`                           | `false` | Alpha | 0.10  |       |
-| `HierarchicalCohort`                          | `true`  | Beta  | 0.11  |       |
-| `ObjectRetentionPolicies`                     | `false` | Alpha | 0.12  | 0.12  |
-| `ObjectRetentionPolicies`                     | `true`  | Beta  | 0.13  |       |
-| `TASFailedNodeReplacement`                    | `false` | Alpha | 0.12  | 0.13  |
-| `TASFailedNodeReplacement`                    | `true`  | Beta  | 0.14  |       |
-| `AdmissionFairSharing`                        | `false` | Alpha | 0.12  |       |
-| `TASFailedNodeReplacementFailFast`            | `false` | Alpha | 0.12  | 0.13  |
-| `TASFailedNodeReplacementFailFast`            | `true`  | Beta  | 0.14  |       |
-| `TASReplaceNodeOnPodTermination`              | `false` | Alpha | 0.13  | 0.13  |
-| `TASReplaceNodeOnPodTermination`              | `true`  | Beta  | 0.14  |       |
-| `ElasticJobsViaWorkloadSlices`                | `false` | Alpha | 0.13  |       |
-| `ManagedJobsNamespaceSelectorAlwaysRespected` | `false` | Alpha | 0.13  |       |
-| `FlavorFungibilityImplicitPreferenceDefault`  | `false` | Alpha | 0.13  |       |
-| `WorkloadRequestUseMergePatch`                | `false` | Alpha | 0.14  |       |
-| `SanitizePodSets`                             | `true`  | Beta  | 0.13  |       |
-| `MultiKueueAllowInsecureKubeconfigs`          | `false` | Alpha | 0.13  |       |
-
-### 已毕业或已弃用特性的特性门控 {#feature-gates-for-graduated-or-deprecated-features}
-
-| 功能                                    | 默认值  | 阶段       | 起始版本    | 截止版本    |
-|---------------------------------------|---------|------------|-------|-------|
-| `ManagedJobsNamespaceSelector`        | `true`  | Beta       | 0.10  | 0.13  |
-| `ManagedJobsNamespaceSelector`        | `true`  | GA         | 0.13  |       |
-| `ProvisioningACC`                     | `false` | Alpha      | 0.5   | 0.6   |
-| `ProvisioningACC`                     | `true`  | Beta       | 0.7   |       |
-| `ProvisioningACC`                     | `true`  | GA         | 0.14  |       |
-| `ConfigurableResourceTransformations` | `false` | Alpha      | 0.9   | 0.9   |
-| `ConfigurableResourceTransformations` | `true`  | Beta       | 0.10  | 0.13  |
-| `ConfigurableResourceTransformations` | `true`  | GA         | 0.14  |       |
-| `TASProfileMostFreeCapacity`          | `false` | Deprecated | 0.11  | 0.13  |
-| `TASProfileLeastFreeCapacity`         | `false` | Deprecated | 0.11  |       |
-| `TASProfileMixed`                     | `false` | Deprecated | 0.11  |       |
-=======
 | 功能                                            | 默认值     | 阶段    | 起始版本 | 截止版本 |
 |-----------------------------------------------|---------|-------|------|------|
 | `FlavorFungibility`                           | `true`  | Beta  | 0.5  |      |
@@ -362,7 +310,6 @@
 | `TASProfileMostFreeCapacity`          | `false` | Deprecated | 0.11 | 0.13 |
 | `TASProfileLeastFreeCapacity`         | `false` | Deprecated | 0.11 |      |
 | `TASProfileMixed`                     | `false` | Deprecated | 0.11 |      |
->>>>>>> d6fe21f0
 
 ## 接下来是什么 {#whats-next}
 
