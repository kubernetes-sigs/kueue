--- conflicted
+++ resolved
@@ -1063,8 +1063,6 @@
 		for _, lq := range lqs {
 			g.Expect(c.Get(ctx, client.ObjectKeyFromObject(lq), readLq)).To(gomega.Succeed())
 			g.Expect(readLq.Status.Conditions).To(utiltesting.HaveConditionStatusTrue(kueue.LocalQueueActive))
-<<<<<<< HEAD
-=======
 		}
 	}, Timeout, Interval).Should(gomega.Succeed())
 }
@@ -1075,7 +1073,6 @@
 		for _, ac := range acs {
 			g.Expect(c.Get(ctx, client.ObjectKeyFromObject(ac), readAc)).To(gomega.Succeed())
 			g.Expect(readAc.Status.Conditions).To(utiltesting.HaveConditionStatusTrue(kueue.AdmissionCheckActive))
->>>>>>> d6fe21f0
 		}
 	}, Timeout, Interval).Should(gomega.Succeed())
 }
