--- conflicted
+++ resolved
@@ -381,13 +381,8 @@
 							Status: metav1.ConditionFalse,
 							Reason: "ClientConnectionFailed",
 						},
-<<<<<<< HEAD
-						cmpopts.IgnoreFields(metav1.Condition{}, "LastTransitionTime", "Message"))))
+						util.IgnoreConditionTimestampsAndObservedGeneration, util.IgnoreConditionMessage)))
 				}, util.LongTimeout, util.Interval).Should(gomega.Succeed())
-=======
-						util.IgnoreConditionTimestampsAndObservedGeneration, util.IgnoreConditionMessage)))
-				}, util.Timeout, util.Interval).Should(gomega.Succeed())
->>>>>>> 59a77a8f
 			})
 
 			ginkgo.By("Reconnecting worker1 container to the kind network", func() {
