--- conflicted
+++ resolved
@@ -272,13 +272,9 @@
 					Status:  metav1.ConditionTrue,
 					Reason:  "AdmissionChecksRejected",
 					Message: "Admission checks [check1] are rejected",
-<<<<<<< HEAD
-				}, cmpopts.IgnoreFields(metav1.Condition{}, "LastTransitionTime")))
+				}, util.IgnoreConditionTimestampsAndObservedGeneration))
 
 				util.ExpectAdmittedWorkloadsTotalMetric(clusterQueue, 0)
-=======
-				}, util.IgnoreConditionTimestampsAndObservedGeneration))
->>>>>>> 206b59fd
 			})
 		})
 
