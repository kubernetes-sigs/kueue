/*
Copyright 2023 The Kubernetes Authors.

Licensed under the Apache License, Version 2.0 (the "License");
you may not use this file except in compliance with the License.
You may obtain a copy of the License at

    http://www.apache.org/licenses/LICENSE-2.0

Unless required by applicable law or agreed to in writing, software
distributed under the License is distributed on an "AS IS" BASIS,
WITHOUT WARRANTIES OR CONDITIONS OF ANY KIND, either express or implied.
See the License for the specific language governing permissions and
limitations under the License.
*/

package scheduler

import (
	"github.com/google/go-cmp/cmp/cmpopts"
	"github.com/onsi/ginkgo/v2"
	"github.com/onsi/gomega"
	corev1 "k8s.io/api/core/v1"
	nodev1 "k8s.io/api/node/v1"
	"k8s.io/apimachinery/pkg/api/equality"
	"k8s.io/apimachinery/pkg/api/resource"
	metav1 "k8s.io/apimachinery/pkg/apis/meta/v1"
	"sigs.k8s.io/controller-runtime/pkg/client"

	kueue "sigs.k8s.io/kueue/apis/kueue/v1beta1"
	"sigs.k8s.io/kueue/pkg/constants"
	"sigs.k8s.io/kueue/pkg/util/testing"
	"sigs.k8s.io/kueue/pkg/workload"
	"sigs.k8s.io/kueue/test/util"
)

// +kubebuilder:docs-gen:collapse=Imports

var ignoreCqCondition = cmpopts.IgnoreFields(kueue.ClusterQueueStatus{}, "Conditions")
var ignorePendingWorkloadsStatus = cmpopts.IgnoreFields(kueue.ClusterQueueStatus{}, "PendingWorkloadsStatus")

var _ = ginkgo.Describe("Workload controller with scheduler", func() {
	var (
		ns             *corev1.Namespace
		localQueue     *kueue.LocalQueue
		wl             *kueue.Workload
		onDemandFlavor *kueue.ResourceFlavor
		runtimeClass   *nodev1.RuntimeClass
		clusterQueue   *kueue.ClusterQueue
		updatedCQ      kueue.ClusterQueue
		resources      = corev1.ResourceList{
			corev1.ResourceCPU: resource.MustParse("1"),
		}
	)

	ginkgo.BeforeEach(func() {
		ns = &corev1.Namespace{
			ObjectMeta: metav1.ObjectMeta{
				GenerateName: "core-workload-",
			},
		}
		gomega.Expect(k8sClient.Create(ctx, ns)).To(gomega.Succeed())

		onDemandFlavor = testing.MakeResourceFlavor("on-demand").Obj()
	})

	ginkgo.AfterEach(func() {
		clusterQueue = nil
		localQueue = nil
		updatedCQ = kueue.ClusterQueue{}
	})

	ginkgo.When("Workload with RuntimeClass defined", func() {
		ginkgo.BeforeEach(func() {
			gomega.Expect(k8sClient.Create(ctx, onDemandFlavor)).To(gomega.Succeed())

			runtimeClass = testing.MakeRuntimeClass("kata", "bar-handler").PodOverhead(resources).Obj()
			gomega.Expect(k8sClient.Create(ctx, runtimeClass)).To(gomega.Succeed())
			clusterQueue = testing.MakeClusterQueue("clusterqueue").
				ResourceGroup(*testing.MakeFlavorQuotas(onDemandFlavor.Name).
					Resource(corev1.ResourceCPU, "5", "5").Obj()).
				Obj()
			gomega.Expect(k8sClient.Create(ctx, clusterQueue)).To(gomega.Succeed())
			localQueue = testing.MakeLocalQueue("queue", ns.Name).ClusterQueue(clusterQueue.Name).Obj()
			gomega.Expect(k8sClient.Create(ctx, localQueue)).To(gomega.Succeed())
		})
		ginkgo.AfterEach(func() {
			gomega.Expect(util.DeleteNamespace(ctx, k8sClient, ns)).To(gomega.Succeed())
			gomega.Expect(util.DeleteRuntimeClass(ctx, k8sClient, runtimeClass)).To(gomega.Succeed())
			util.ExpectClusterQueueToBeDeleted(ctx, k8sClient, clusterQueue, true)
			util.ExpectResourceFlavorToBeDeleted(ctx, k8sClient, onDemandFlavor, true)
		})

		ginkgo.It("Should accumulate RuntimeClass's overhead", func() {
			ginkgo.By("Create and wait for workload admission", func() {
				pt := testing.MakePodTemplate("one", ns.Name).
					Labels(map[string]string{constants.WorkloadNameLabel: "one"}).
					Request(corev1.ResourceCPU, "1").
					RuntimeClass("kata").
					Obj()
				gomega.Expect(k8sClient.Create(ctx, pt)).To(gomega.Succeed())

				wl = testing.MakeWorkload("one", ns.Name).
					SetPodTemplateName(pt.Name).
					Queue(localQueue.Name).
					Obj()
				gomega.Expect(k8sClient.Create(ctx, wl)).To(gomega.Succeed())

				gomega.Eventually(func() bool {
					read := kueue.Workload{}
					if err := k8sClient.Get(ctx, client.ObjectKeyFromObject(wl), &read); err != nil {
						return false
					}
					return workload.HasQuotaReservation(&read)
				}, util.Timeout, util.Interval).Should(gomega.BeTrue())
			})

			ginkgo.By("Check queue resource consumption", func() {
				gomega.Eventually(func() kueue.ClusterQueueStatus {
					gomega.Expect(k8sClient.Get(ctx, client.ObjectKeyFromObject(clusterQueue), &updatedCQ)).To(gomega.Succeed())
					return updatedCQ.Status
				}, util.Timeout, util.Interval).Should(gomega.BeComparableTo(kueue.ClusterQueueStatus{
					PendingWorkloads:  0,
					AdmittedWorkloads: 1,
					FlavorsUsage: []kueue.FlavorUsage{{
						Name: kueue.ResourceFlavorReference(onDemandFlavor.Name),
						Resources: []kueue.ResourceUsage{{
							Name:  corev1.ResourceCPU,
							Total: resource.MustParse("2"),
						}},
					}},
				}, ignoreCqCondition, ignorePendingWorkloadsStatus))
			})
		})
	})

	ginkgo.When("Workload with non-existent RuntimeClass defined", func() {
		ginkgo.BeforeEach(func() {
			gomega.Expect(k8sClient.Create(ctx, onDemandFlavor)).To(gomega.Succeed())

			clusterQueue = testing.MakeClusterQueue("clusterqueue").
				ResourceGroup(*testing.MakeFlavorQuotas(onDemandFlavor.Name).
					Resource(corev1.ResourceCPU, "5", "5").Obj()).
				Obj()
			gomega.Expect(k8sClient.Create(ctx, clusterQueue)).To(gomega.Succeed())
			localQueue = testing.MakeLocalQueue("queue", ns.Name).ClusterQueue(clusterQueue.Name).Obj()
			gomega.Expect(k8sClient.Create(ctx, localQueue)).To(gomega.Succeed())
		})
		ginkgo.AfterEach(func() {
			gomega.Expect(util.DeleteNamespace(ctx, k8sClient, ns)).To(gomega.Succeed())
			util.ExpectClusterQueueToBeDeleted(ctx, k8sClient, clusterQueue, true)
			util.ExpectResourceFlavorToBeDeleted(ctx, k8sClient, onDemandFlavor, true)
		})

		ginkgo.It("Should not accumulate RuntimeClass's overhead", func() {
			ginkgo.By("Create and wait for workload admission", func() {
				pt := testing.MakePodTemplate("one", ns.Name).
					Labels(map[string]string{constants.WorkloadNameLabel: "one"}).
					Request(corev1.ResourceCPU, "1").
					RuntimeClass("kata").
					Obj()
				gomega.Expect(k8sClient.Create(ctx, pt)).To(gomega.Succeed())

				wl = testing.MakeWorkload("one", ns.Name).
					SetPodTemplateName(pt.Name).
					Queue(localQueue.Name).
					Obj()
				gomega.Expect(k8sClient.Create(ctx, wl)).To(gomega.Succeed())

				gomega.Eventually(func() bool {
					read := kueue.Workload{}
					if err := k8sClient.Get(ctx, client.ObjectKeyFromObject(wl), &read); err != nil {
						return false
					}
					return workload.HasQuotaReservation(&read)
				}, util.Timeout, util.Interval).Should(gomega.BeTrue())
			})

			ginkgo.By("Check queue resource consumption", func() {
				gomega.Eventually(func() kueue.ClusterQueueStatus {
					gomega.Expect(k8sClient.Get(ctx, client.ObjectKeyFromObject(clusterQueue), &updatedCQ)).To(gomega.Succeed())
					return updatedCQ.Status
				}, util.Timeout, util.Interval).Should(gomega.BeComparableTo(kueue.ClusterQueueStatus{
					PendingWorkloads:  0,
					AdmittedWorkloads: 1,
					FlavorsUsage: []kueue.FlavorUsage{{
						Name: kueue.ResourceFlavorReference(onDemandFlavor.Name),
						Resources: []kueue.ResourceUsage{{
							Name:  corev1.ResourceCPU,
							Total: resource.MustParse("1"),
						}},
					}},
				}, ignoreCqCondition, ignorePendingWorkloadsStatus))
			})
		})
	})

	ginkgo.When("LimitRanges are defined", func() {
		ginkgo.BeforeEach(func() {
			limitRange := testing.MakeLimitRange("limits", ns.Name).WithValue("DefaultRequest", corev1.ResourceCPU, "3").Obj()
			gomega.Expect(k8sClient.Create(ctx, limitRange)).To(gomega.Succeed())
			gomega.Expect(k8sClient.Create(ctx, onDemandFlavor)).To(gomega.Succeed())
			clusterQueue = testing.MakeClusterQueue("clusterqueue").
				ResourceGroup(*testing.MakeFlavorQuotas(onDemandFlavor.Name).
					Resource(corev1.ResourceCPU, "5", "5").Obj()).
				Obj()
			gomega.Expect(k8sClient.Create(ctx, clusterQueue)).To(gomega.Succeed())
			localQueue = testing.MakeLocalQueue("queue", ns.Name).ClusterQueue(clusterQueue.Name).Obj()
			gomega.Expect(k8sClient.Create(ctx, localQueue)).To(gomega.Succeed())
		})
		ginkgo.AfterEach(func() {
			gomega.Expect(util.DeleteNamespace(ctx, k8sClient, ns)).To(gomega.Succeed())
			util.ExpectClusterQueueToBeDeleted(ctx, k8sClient, clusterQueue, true)
			util.ExpectResourceFlavorToBeDeleted(ctx, k8sClient, onDemandFlavor, true)
		})

		ginkgo.It("Should use the range defined default requests, if provided", func() {
			ginkgo.By("Create and wait for workload admission", func() {
				pt := testing.MakePodTemplate("one", ns.Name).Labels(map[string]string{constants.WorkloadNameLabel: "one"}).Obj()
				gomega.Expect(k8sClient.Create(ctx, pt)).To(gomega.Succeed())

				wl = testing.MakeWorkload("one", ns.Name).
					SetPodSetName(pt.Name).
					SetPodTemplateName(pt.Name).
					Queue(localQueue.Name).
					Obj()
				gomega.Expect(k8sClient.Create(ctx, wl)).To(gomega.Succeed())

				gomega.Eventually(func() bool {
					read := kueue.Workload{}
					if err := k8sClient.Get(ctx, client.ObjectKeyFromObject(wl), &read); err != nil {
						return false
					}
					return workload.HasQuotaReservation(&read)
				}, util.Timeout, util.Interval).Should(gomega.BeTrue())
			})

			ginkgo.By("Check queue resource consumption", func() {
				gomega.Eventually(func() kueue.ClusterQueueStatus {
					gomega.Expect(k8sClient.Get(ctx, client.ObjectKeyFromObject(clusterQueue), &updatedCQ)).To(gomega.Succeed())
					return updatedCQ.Status
				}, util.Timeout, util.Interval).Should(gomega.BeComparableTo(kueue.ClusterQueueStatus{
					PendingWorkloads:  0,
					AdmittedWorkloads: 1,
					FlavorsUsage: []kueue.FlavorUsage{{
						Name: kueue.ResourceFlavorReference(onDemandFlavor.Name),
						Resources: []kueue.ResourceUsage{
							{
								Name:  corev1.ResourceCPU,
								Total: resource.MustParse("3"),
							},
						},
					}},
				}, ignoreCqCondition, ignorePendingWorkloadsStatus))
			})

			ginkgo.By("Check podSets spec", func() {
				wlRead := kueue.Workload{}
				gomega.Expect(k8sClient.Get(ctx, client.ObjectKeyFromObject(wl), &wlRead)).To(gomega.Succeed())
				gomega.Expect(equality.Semantic.DeepEqual(wl.Spec.PodSets, wlRead.Spec.PodSets)).To(gomega.BeTrue())
			})
		})
		ginkgo.It("Should not use the range defined requests, if provided by the workload", func() {
			ginkgo.By("Create and wait for workload admission", func() {
				pt := testing.MakePodTemplate("one", ns.Name).Labels(map[string]string{constants.WorkloadNameLabel: "one"}).
					Request(corev1.ResourceCPU, "1").Obj()
				gomega.Expect(k8sClient.Create(ctx, pt)).To(gomega.Succeed())

				wl = testing.MakeWorkload("one", ns.Name).
					SetPodSetName(pt.Name).
					SetPodTemplateName(pt.Name).
					Queue(localQueue.Name).
					Obj()
				gomega.Expect(k8sClient.Create(ctx, wl)).To(gomega.Succeed())

				gomega.Eventually(func() bool {
					read := kueue.Workload{}
					if err := k8sClient.Get(ctx, client.ObjectKeyFromObject(wl), &read); err != nil {
						return false
					}
					return workload.HasQuotaReservation(&read)
				}, util.Timeout, util.Interval).Should(gomega.BeTrue())
			})

			ginkgo.By("Check queue resource consumption", func() {
				gomega.Eventually(func() kueue.ClusterQueueStatus {
					gomega.Expect(k8sClient.Get(ctx, client.ObjectKeyFromObject(clusterQueue), &updatedCQ)).To(gomega.Succeed())
					return updatedCQ.Status
				}, util.Timeout, util.Interval).Should(gomega.BeComparableTo(kueue.ClusterQueueStatus{
					PendingWorkloads:  0,
					AdmittedWorkloads: 1,
					FlavorsUsage: []kueue.FlavorUsage{{
						Name: kueue.ResourceFlavorReference(onDemandFlavor.Name),
						Resources: []kueue.ResourceUsage{
							{
								Name:  corev1.ResourceCPU,
								Total: resource.MustParse("1"),
							},
						},
					}},
				}, ignoreCqCondition, ignorePendingWorkloadsStatus))
			})

			ginkgo.By("Check podSets spec", func() {
				wlRead := kueue.Workload{}
				gomega.Expect(k8sClient.Get(ctx, client.ObjectKeyFromObject(wl), &wlRead)).To(gomega.Succeed())
				gomega.Expect(equality.Semantic.DeepEqual(wl.Spec.PodSets, wlRead.Spec.PodSets)).To(gomega.BeTrue())
			})
		})
	})

	ginkgo.When("the workload defines only resource limits and the LocalQueue is created late", func() {
		ginkgo.BeforeEach(func() {
			gomega.Expect(k8sClient.Create(ctx, onDemandFlavor)).To(gomega.Succeed())
			clusterQueue = testing.MakeClusterQueue("clusterqueue").
				ResourceGroup(*testing.MakeFlavorQuotas(onDemandFlavor.Name).
					Resource(corev1.ResourceCPU, "5", "5").Obj()).
				Obj()
			gomega.Expect(k8sClient.Create(ctx, clusterQueue)).To(gomega.Succeed())
			localQueue = testing.MakeLocalQueue("queue", ns.Name).ClusterQueue(clusterQueue.Name).Obj()
		})
		ginkgo.AfterEach(func() {
			gomega.Expect(util.DeleteNamespace(ctx, k8sClient, ns)).To(gomega.Succeed())
			util.ExpectClusterQueueToBeDeleted(ctx, k8sClient, clusterQueue, true)
			util.ExpectResourceFlavorToBeDeleted(ctx, k8sClient, onDemandFlavor, true)
		})

		ginkgo.It("The limits should be used as request values", func() {
			ginkgo.By("Create and wait for workload admission", func() {
				pt := testing.MakePodTemplate("one", ns.Name).Labels(map[string]string{constants.WorkloadNameLabel: "one"}).
					Request(corev1.ResourceCPU, "1").Obj()
				gomega.Expect(k8sClient.Create(ctx, pt)).To(gomega.Succeed())

				wl = testing.MakeWorkload("one", ns.Name).
					SetPodSetName(pt.Name).
					SetPodTemplateName(pt.Name).
					Queue(localQueue.Name).
<<<<<<< HEAD
=======
					Limit(corev1.ResourceCPU, "1").
>>>>>>> c3cfc182
					Obj()
				gomega.Expect(k8sClient.Create(ctx, wl)).To(gomega.Succeed())

				gomega.Expect(k8sClient.Create(ctx, localQueue)).To(gomega.Succeed())

				gomega.Eventually(func() bool {
					read := kueue.Workload{}
					if err := k8sClient.Get(ctx, client.ObjectKeyFromObject(wl), &read); err != nil {
						return false
					}
					return workload.HasQuotaReservation(&read)
				}, util.Timeout, util.Interval).Should(gomega.BeTrue())
			})

			ginkgo.By("Check queue resource consumption", func() {
				gomega.Eventually(func() kueue.ClusterQueueStatus {
					gomega.Expect(k8sClient.Get(ctx, client.ObjectKeyFromObject(clusterQueue), &updatedCQ)).To(gomega.Succeed())
					return updatedCQ.Status
				}, util.Timeout, util.Interval).Should(gomega.BeComparableTo(kueue.ClusterQueueStatus{
					PendingWorkloads:  0,
					AdmittedWorkloads: 1,
					FlavorsUsage: []kueue.FlavorUsage{{
						Name: kueue.ResourceFlavorReference(onDemandFlavor.Name),
						Resources: []kueue.ResourceUsage{{
							Name:  corev1.ResourceCPU,
							Total: resource.MustParse("1"),
						}},
					}},
				}, ignoreCqCondition, ignorePendingWorkloadsStatus))
			})

			ginkgo.By("Check podSets spec", func() {
				wlRead := kueue.Workload{}
				gomega.Expect(k8sClient.Get(ctx, client.ObjectKeyFromObject(wl), &wlRead)).To(gomega.Succeed())
				gomega.Expect(equality.Semantic.DeepEqual(wl.Spec.PodSets, wlRead.Spec.PodSets)).To(gomega.BeTrue())
			})
		})
	})

	ginkgo.When("RuntimeClass is defined and change", func() {
		ginkgo.BeforeEach(func() {
			runtimeClass = testing.MakeRuntimeClass("kata", "bar-handler").
				PodOverhead(corev1.ResourceList{corev1.ResourceCPU: resource.MustParse("2")}).
				Obj()
			gomega.Expect(k8sClient.Create(ctx, runtimeClass)).To(gomega.Succeed())
			gomega.Expect(k8sClient.Create(ctx, onDemandFlavor)).To(gomega.Succeed())
			clusterQueue = testing.MakeClusterQueue("clusterqueue").
				ResourceGroup(*testing.MakeFlavorQuotas(onDemandFlavor.Name).
					Resource(corev1.ResourceCPU, "5", "5").Obj()).
				Obj()
			gomega.Expect(k8sClient.Create(ctx, clusterQueue)).To(gomega.Succeed())
			localQueue = testing.MakeLocalQueue("queue", ns.Name).ClusterQueue(clusterQueue.Name).Obj()
			gomega.Expect(k8sClient.Create(ctx, localQueue)).To(gomega.Succeed())
		})
		ginkgo.AfterEach(func() {
			gomega.Expect(util.DeleteNamespace(ctx, k8sClient, ns)).To(gomega.Succeed())
			gomega.Expect(util.DeleteRuntimeClass(ctx, k8sClient, runtimeClass)).To(gomega.Succeed())
			util.ExpectClusterQueueToBeDeleted(ctx, k8sClient, clusterQueue, true)
			util.ExpectResourceFlavorToBeDeleted(ctx, k8sClient, onDemandFlavor, true)
		})

		ginkgo.It("Should sync the resource requests with the new overhead", func() {
			ginkgo.By("Create and wait for the first workload admission", func() {
				pt := testing.MakePodTemplate("one", ns.Name).
					Labels(map[string]string{constants.WorkloadNameLabel: "one"}).
					Request(corev1.ResourceCPU, "1").
					RuntimeClass("kata").
					Obj()
				gomega.Expect(k8sClient.Create(ctx, pt)).To(gomega.Succeed())

				wl = testing.MakeWorkload("one", ns.Name).
					SetPodSetName(pt.Name).
					SetPodTemplateName(pt.Name).
					Queue(localQueue.Name).
					Obj()
				gomega.Expect(k8sClient.Create(ctx, wl)).To(gomega.Succeed())

				gomega.Eventually(func() bool {
					read := kueue.Workload{}
					if err := k8sClient.Get(ctx, client.ObjectKeyFromObject(wl), &read); err != nil {
						return false
					}
					return workload.HasQuotaReservation(&read)
				}, util.Timeout, util.Interval).Should(gomega.BeTrue())
			})

			var wl2 *kueue.Workload
			ginkgo.By("Create a second workload, should stay pending", func() {
				pt2 := testing.MakePodTemplate("two", ns.Name).
					Labels(map[string]string{constants.WorkloadNameLabel: "two"}).
					Request(corev1.ResourceCPU, "1").
					RuntimeClass("kata").
					Obj()
				gomega.Expect(k8sClient.Create(ctx, pt2)).To(gomega.Succeed())

				wl2 = testing.MakeWorkload("two", ns.Name).
					SetPodSetName(pt2.Name).
					SetPodTemplateName(pt2.Name).
					Queue(localQueue.Name).
					Obj()
				gomega.Expect(k8sClient.Create(ctx, wl2)).To(gomega.Succeed())

				gomega.Consistently(func() bool {
					read := kueue.Workload{}
					if err := k8sClient.Get(ctx, client.ObjectKeyFromObject(wl2), &read); err != nil {
						return false
					}
					return workload.HasQuotaReservation(&read)
				}, util.ConsistentDuration, util.Interval).Should(gomega.BeFalse())
			})

			ginkgo.By("Decreasing the runtimeClass", func() {
				updatedRC := nodev1.RuntimeClass{}
				gomega.Expect(k8sClient.Get(ctx, client.ObjectKeyFromObject(runtimeClass), &updatedRC)).To(gomega.Succeed())
				updatedRC.Overhead.PodFixed[corev1.ResourceCPU] = resource.MustParse("1")
				gomega.Expect(k8sClient.Update(ctx, &updatedRC)).To(gomega.Succeed())
			})

			ginkgo.By("The second workload now fits and is admitted", func() {
				gomega.Eventually(func() bool {
					read := kueue.Workload{}
					if err := k8sClient.Get(ctx, client.ObjectKeyFromObject(wl2), &read); err != nil {
						return false
					}
					return workload.HasQuotaReservation(&read)
				}, util.Timeout, util.Interval).Should(gomega.BeTrue())
			})

			ginkgo.By("Check queue resource consumption", func() {
				// the total CPU usage in the queue should be 5
				// for the first workload: 3 = 1 (podSet provided) + 2 (initial class overhead, at the time of it's admission)
				// for the second workload: 2 = 1 (podSet provided) + 1 (updated class overhead, at the time of it's admission)
				gomega.Eventually(func() kueue.ClusterQueueStatus {
					gomega.Expect(k8sClient.Get(ctx, client.ObjectKeyFromObject(clusterQueue), &updatedCQ)).To(gomega.Succeed())
					return updatedCQ.Status
				}, util.Timeout, util.Interval).Should(gomega.BeComparableTo(kueue.ClusterQueueStatus{
					PendingWorkloads:  0,
					AdmittedWorkloads: 2,
					FlavorsUsage: []kueue.FlavorUsage{{
						Name: kueue.ResourceFlavorReference(onDemandFlavor.Name),
						Resources: []kueue.ResourceUsage{{
							Name:  corev1.ResourceCPU,
							Total: resource.MustParse("5"),
						}},
					}},
				}, ignoreCqCondition, ignorePendingWorkloadsStatus))
			})
		})
	})
	ginkgo.When("LimitRanges are defined and change", func() {
		var limitRange *corev1.LimitRange
		ginkgo.BeforeEach(func() {
			limitRange = testing.MakeLimitRange("limits", ns.Name).WithValue("DefaultRequest", corev1.ResourceCPU, "3").Obj()
			gomega.Expect(k8sClient.Create(ctx, limitRange)).To(gomega.Succeed())
			gomega.Expect(k8sClient.Create(ctx, onDemandFlavor)).To(gomega.Succeed())
			clusterQueue = testing.MakeClusterQueue("clusterqueue").
				ResourceGroup(*testing.MakeFlavorQuotas(onDemandFlavor.Name).
					Resource(corev1.ResourceCPU, "5", "5").Obj()).
				Obj()
			gomega.Expect(k8sClient.Create(ctx, clusterQueue)).To(gomega.Succeed())
			localQueue = testing.MakeLocalQueue("queue", ns.Name).ClusterQueue(clusterQueue.Name).Obj()
			gomega.Expect(k8sClient.Create(ctx, localQueue)).To(gomega.Succeed())
		})
		ginkgo.AfterEach(func() {
			gomega.Expect(util.DeleteNamespace(ctx, k8sClient, ns)).To(gomega.Succeed())
			util.ExpectClusterQueueToBeDeleted(ctx, k8sClient, clusterQueue, true)
			util.ExpectResourceFlavorToBeDeleted(ctx, k8sClient, onDemandFlavor, true)
		})

		ginkgo.It("Should sync the resource requests with the limit", func() {
			ginkgo.By("Create and wait for the first workload admission", func() {
				pt := testing.MakePodTemplate("one", ns.Name).
					Labels(map[string]string{constants.WorkloadNameLabel: "one"}).
					Obj()
				gomega.Expect(k8sClient.Create(ctx, pt)).To(gomega.Succeed())

				wl = testing.MakeWorkload("one", ns.Name).
					SetPodSetName(pt.Name).
					SetPodTemplateName(pt.Name).
					Queue(localQueue.Name).
					Obj()
				gomega.Expect(k8sClient.Create(ctx, wl)).To(gomega.Succeed())

				gomega.Eventually(func() bool {
					read := kueue.Workload{}
					if err := k8sClient.Get(ctx, client.ObjectKeyFromObject(wl), &read); err != nil {
						return false
					}
					return workload.HasQuotaReservation(&read)
				}, util.Timeout, util.Interval).Should(gomega.BeTrue())
			})

			var wl2 *kueue.Workload
			ginkgo.By("Create a second workload, should stay pending", func() {
				pt2 := testing.MakePodTemplate("two", ns.Name).
					Labels(map[string]string{constants.WorkloadNameLabel: "two"}).
					Obj()
				gomega.Expect(k8sClient.Create(ctx, pt2)).To(gomega.Succeed())

				wl2 = testing.MakeWorkload("two", ns.Name).
					SetPodSetName(pt2.Name).
					SetPodTemplateName(pt2.Name).
					Queue(localQueue.Name).
					Obj()
				gomega.Expect(k8sClient.Create(ctx, wl2)).To(gomega.Succeed())

				gomega.Consistently(func() bool {
					read := kueue.Workload{}
					if err := k8sClient.Get(ctx, client.ObjectKeyFromObject(wl2), &read); err != nil {
						return false
					}
					return workload.HasQuotaReservation(&read)
				}, util.ConsistentDuration, util.Interval).Should(gomega.BeFalse())
			})

			ginkgo.By("Decreasing the limit's default", func() {
				updatedLr := corev1.LimitRange{}
				gomega.Expect(k8sClient.Get(ctx, client.ObjectKeyFromObject(limitRange), &updatedLr)).To(gomega.Succeed())
				updatedLr.Spec.Limits[0].DefaultRequest[corev1.ResourceCPU] = resource.MustParse("2")
				gomega.Expect(k8sClient.Update(ctx, &updatedLr)).To(gomega.Succeed())
			})

			ginkgo.By("The second workload now fits and is admitted", func() {
				gomega.Eventually(func() bool {
					read := kueue.Workload{}
					if err := k8sClient.Get(ctx, client.ObjectKeyFromObject(wl2), &read); err != nil {
						return false
					}
					return workload.HasQuotaReservation(&read)
				}, util.Timeout, util.Interval).Should(gomega.BeTrue())
			})

			ginkgo.By("Check queue resource consumption", func() {
				// the total CPU usage in the queue should be 5
				// for the first workload: 3 initial limitRange default, at the time of it's admission
				// for the second workload: 2 updated limitRange default, at the time of it's admission
				gomega.Eventually(func() kueue.ClusterQueueStatus {
					gomega.Expect(k8sClient.Get(ctx, client.ObjectKeyFromObject(clusterQueue), &updatedCQ)).To(gomega.Succeed())
					return updatedCQ.Status
				}, util.Timeout, util.Interval).Should(gomega.BeComparableTo(kueue.ClusterQueueStatus{
					PendingWorkloads:  0,
					AdmittedWorkloads: 2,
					FlavorsUsage: []kueue.FlavorUsage{{
						Name: kueue.ResourceFlavorReference(onDemandFlavor.Name),
						Resources: []kueue.ResourceUsage{{
							Name:  corev1.ResourceCPU,
							Total: resource.MustParse("5"),
						}},
					}},
				}, ignoreCqCondition, ignorePendingWorkloadsStatus))
			})
		})
	})

	ginkgo.When("a LimitRange event occurs near workload deletion time", func() {
		var limitRange *corev1.LimitRange
		ginkgo.BeforeEach(func() {
			limitRange = testing.MakeLimitRange("limits", ns.Name).WithValue("DefaultRequest", corev1.ResourceCPU, "3").Obj()
			gomega.Expect(k8sClient.Create(ctx, limitRange)).To(gomega.Succeed())
			gomega.Expect(k8sClient.Create(ctx, onDemandFlavor)).To(gomega.Succeed())
			clusterQueue = testing.MakeClusterQueue("clusterqueue").
				ResourceGroup(*testing.MakeFlavorQuotas(onDemandFlavor.Name).
					Resource(corev1.ResourceCPU, "5", "5").Obj()).
				Obj()
			gomega.Expect(k8sClient.Create(ctx, clusterQueue)).To(gomega.Succeed())
			localQueue = testing.MakeLocalQueue("queue", ns.Name).ClusterQueue(clusterQueue.Name).Obj()
			gomega.Expect(k8sClient.Create(ctx, localQueue)).To(gomega.Succeed())
		})
		ginkgo.AfterEach(func() {
			ginkgo.By("Resource consumption should be 0", func() {
				gomega.Eventually(func() kueue.ClusterQueueStatus {
					gomega.Expect(k8sClient.Get(ctx, client.ObjectKeyFromObject(clusterQueue), &updatedCQ)).To(gomega.Succeed())
					return updatedCQ.Status
				}, util.Timeout, util.Interval).Should(gomega.BeComparableTo(kueue.ClusterQueueStatus{
					PendingWorkloads:  0,
					AdmittedWorkloads: 0,
					FlavorsUsage: []kueue.FlavorUsage{{
						Name: kueue.ResourceFlavorReference(onDemandFlavor.Name),
						Resources: []kueue.ResourceUsage{{
							Name:  corev1.ResourceCPU,
							Total: resource.MustParse("0"),
						}},
					}},
				}, ignoreCqCondition, ignorePendingWorkloadsStatus))
			})
			gomega.Expect(util.DeleteNamespace(ctx, k8sClient, ns)).To(gomega.Succeed())
			util.ExpectClusterQueueToBeDeleted(ctx, k8sClient, clusterQueue, true)
			util.ExpectResourceFlavorToBeDeleted(ctx, k8sClient, onDemandFlavor, true)
		})

		ginkgo.When("When the workload is admissible", func() {
			ginkgo.It("Should not consume resources", func() {
				var pt *corev1.PodTemplate
				ginkgo.By("Create the pod template", func() {
					pt = testing.MakePodTemplate("one", ns.Name).
						Labels(map[string]string{constants.WorkloadNameLabel: "one"}).
						Request(corev1.ResourceCPU, "1").
						Obj()
					gomega.Expect(k8sClient.Create(ctx, pt)).To(gomega.Succeed())
				})

				var wl *kueue.Workload
				ginkgo.By("Create the workload", func() {
					wl = testing.MakeWorkload("one", ns.Name).
						Queue(localQueue.Name).
						SetPodTemplateName(pt.Name).
						Obj()
					gomega.Expect(k8sClient.Create(ctx, wl)).To(gomega.Succeed())
				})

				updatedLr := corev1.LimitRange{}
				ginkgo.By("Preparing the updated limitRange", func() {
					gomega.Expect(k8sClient.Get(ctx, client.ObjectKeyFromObject(limitRange), &updatedLr)).To(gomega.Succeed())
					updatedLr.Spec.Limits[0].DefaultRequest[corev1.ResourceCPU] = resource.MustParse("2")
				})
				ginkgo.By("Updating the limitRange and delete the workload", func() {
					gomega.Expect(k8sClient.Update(ctx, &updatedLr)).To(gomega.Succeed())
					gomega.Expect(k8sClient.Delete(ctx, wl)).To(gomega.Succeed())
					gomega.Expect(k8sClient.Delete(ctx, pt)).To(gomega.Succeed())
				})
			})
		})

		ginkgo.When("When the workload is not admissible", func() {
			ginkgo.It("Should not consume resources", func() {
				var pt *corev1.PodTemplate
				ginkgo.By("Create the pod template", func() {
					pt = testing.MakePodTemplate("one", ns.Name).
						Labels(map[string]string{constants.WorkloadNameLabel: "one"}).
						Request(corev1.ResourceCPU, "7").
						Obj()
					gomega.Expect(k8sClient.Create(ctx, pt)).To(gomega.Succeed())
				})

				var wl *kueue.Workload
				ginkgo.By("Create the workload", func() {
					wl = testing.MakeWorkload("one", ns.Name).
						Queue(localQueue.Name).
						SetPodTemplateName(pt.Name).
						Obj()
					gomega.Expect(k8sClient.Create(ctx, wl)).To(gomega.Succeed())
				})
				updatedLr := corev1.LimitRange{}
				ginkgo.By("Preparing the updated limitRange", func() {
					gomega.Expect(k8sClient.Get(ctx, client.ObjectKeyFromObject(limitRange), &updatedLr)).To(gomega.Succeed())
					updatedLr.Spec.Limits[0].DefaultRequest[corev1.ResourceCPU] = resource.MustParse("2")
				})
				ginkgo.By("Updating the limitRange and delete the workload", func() {
					gomega.Expect(k8sClient.Update(ctx, &updatedLr)).To(gomega.Succeed())
					gomega.Expect(k8sClient.Delete(ctx, wl)).To(gomega.Succeed())
					gomega.Expect(k8sClient.Delete(ctx, pt)).To(gomega.Succeed())
				})
			})
		})
	})
})<|MERGE_RESOLUTION|>--- conflicted
+++ resolved
@@ -328,18 +328,14 @@
 		ginkgo.It("The limits should be used as request values", func() {
 			ginkgo.By("Create and wait for workload admission", func() {
 				pt := testing.MakePodTemplate("one", ns.Name).Labels(map[string]string{constants.WorkloadNameLabel: "one"}).
-					Request(corev1.ResourceCPU, "1").Obj()
+					Limit(corev1.ResourceCPU, "1").Obj()
 				gomega.Expect(k8sClient.Create(ctx, pt)).To(gomega.Succeed())
 
 				wl = testing.MakeWorkload("one", ns.Name).
 					SetPodSetName(pt.Name).
 					SetPodTemplateName(pt.Name).
 					Queue(localQueue.Name).
-<<<<<<< HEAD
-=======
-					Limit(corev1.ResourceCPU, "1").
->>>>>>> c3cfc182
-					Obj()
+          Obj()
 				gomega.Expect(k8sClient.Create(ctx, wl)).To(gomega.Succeed())
 
 				gomega.Expect(k8sClient.Create(ctx, localQueue)).To(gomega.Succeed())
