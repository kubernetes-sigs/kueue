--- conflicted
+++ resolved
@@ -1785,13 +1785,10 @@
 		})
 
 		ginkgo.By("admit the new workload and finish the old workload in the manager cluster", func() {
-<<<<<<< HEAD
 			admission := utiltesting.MakeAdmission(managerCq.Name).PodSets(utiltesting.MakePodSetAssignment(kueue.DefaultPodSetName).
 				Assignment("cpu", "flavor1", "1").
 				Obj()).Obj()
 			util.SetQuotaReservation(manager.ctx, manager.client, newWorkloadKey, admission)
-=======
->>>>>>> 04ac8d0a
 			gomega.Eventually(func(g gomega.Gomega) {
 				oldWorkload := getWorkload(g, manager.ctx, manager.client, workloadKey)
 				g.Expect(workloadslicing.Finish(manager.ctx, manager.client, realClock, oldWorkload, kueue.WorkloadSliceReplaced, "Replaced to accommodate a new slice")).To(gomega.Succeed())
